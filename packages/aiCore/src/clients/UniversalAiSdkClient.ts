/**
 * Universal AI SDK Client
 * 统一的AI SDK客户端实现
 */

<<<<<<< HEAD
import { CoreMessage, generateText, GenerateTextResult, streamText, StreamTextResult } from 'ai'

import { aiProviderRegistry } from '../providers/registry'
import { AiCoreRequest, ProviderOptions } from './types'
=======
import { generateObject, generateText, streamObject, streamText } from 'ai'

import { ApiClientFactory } from './ApiClientFactory'
>>>>>>> 453a2bcb

/**
 * 通用 AI SDK 客户端
 * 为特定 AI 提供商创建的客户端实例
 */
export class UniversalAiSdkClient {
  constructor(
<<<<<<< HEAD
    private providerName: string,
    private options: ProviderOptions
  ) {}

  /**
   * 初始化客户端 - 异步步骤，因为涉及动态导入
   */
  async initialize(): Promise<void> {
    if (this.initialized) return

    // 获取Provider配置
    this.providerConfig = aiProviderRegistry.getProvider(this.providerName)
    if (!this.providerConfig) {
      throw new Error(`Provider "${this.providerName}" is not registered.`)
    }

    try {
      // 使用注册表的动态导入功能
      const module = await this.providerConfig.import()

      // 获取创建函数
      const creatorFunction = module[this.providerConfig.creatorFunctionName]

      if (typeof creatorFunction !== 'function') {
        throw new Error(
          `Creator function "${this.providerConfig.creatorFunctionName}" not found in the imported module for provider "${this.options.name}".`
        )
      }

      // 创建provider实例
      this.provider = creatorFunction(this.options)
      this.initialized = true
    } catch (error) {
      if (error instanceof Error) {
        throw new Error(`Failed to initialize provider "${this.providerName}": ${error.message}`)
      }
      throw new Error(`An unknown error occurred while initializing provider "${this.providerName}".`)
    }
  }

  /**
   * 检查是否已初始化
   */
  isInitialized(): boolean {
    return this.initialized
  }

  /**
   * 获取特定模型实例的辅助方法
   */
  private getModel(modelId: string): any {
    if (!this.initialized) throw new Error('Client not initialized')

    // 大多数providers都有直接调用模式：provider(modelId)
    if (typeof this.provider === 'function') {
      return this.provider(modelId)
    }

    throw new Error(`Unknown model access pattern for provider "${this.options.name}"`)
  }

  /**
   * 实现流式逻辑，使用核心ai-sdk函数
   */
  async stream(request: AiCoreRequest): Promise<StreamTextResult<any, any>> {
    if (!this.initialized) await this.initialize()

    const model = this.getModel(request.modelId)

    // 直接调用标准ai-sdk函数
    return streamText({
=======
    private readonly providerId: string,
    private readonly options: any = {}
  ) {}

  /**
   * 流式文本生成
   * 直接使用 AI SDK 的 streamText 参数类型
   */
  async streamText(modelId: string, params: Omit<Parameters<typeof streamText>[0], 'model'>) {
    const model = await ApiClientFactory.createClient(this.providerId, modelId, this.options)
    return await streamText({
>>>>>>> 453a2bcb
      model,
      ...params
    })
  }

  /**
   * 生成文本
   * 直接使用 AI SDK 的 generateText 参数类型
   */
<<<<<<< HEAD
  async generate(request: AiCoreRequest): Promise<GenerateTextResult<any, any>> {
    if (!this.initialized) await this.initialize()

    const model = this.getModel(request.modelId)

    return generateText({
=======
  async generateText(modelId: string, params: Omit<Parameters<typeof generateText>[0], 'model'>) {
    const model = await ApiClientFactory.createClient(this.providerId, modelId, this.options)
    return await generateText({
>>>>>>> 453a2bcb
      model,
      ...params
    })
  }

  /**
   * 生成结构化对象
   * 直接使用 AI SDK 的 generateObject 参数类型
   */
<<<<<<< HEAD
  validateConfig(): boolean {
    try {
      // 基础验证
      if (!this.options.name) return false
      if (!this.providerConfig) return false

      // API Key验证（如果需要）
      if (this.requiresApiKey() && !this.options?.apiKey) {
        return false
      }

      return true
    } catch {
      return false
    }
  }

  /**
   * 检查Provider是否需要API Key
   */
  private requiresApiKey(): boolean {
    // 大多数云服务Provider都需要API Key
    const noApiKeyProviders = ['local', 'ollama'] // 本地运行的Provider
    return !noApiKeyProviders.includes(this.options.name)
=======
  async generateObject(modelId: string, params: Omit<Parameters<typeof generateObject>[0], 'model'>) {
    const model = await ApiClientFactory.createClient(this.providerId, modelId, this.options)
    return await generateObject({
      model,
      ...params
    })
>>>>>>> 453a2bcb
  }

  /**
   * 流式生成结构化对象
   * 直接使用 AI SDK 的 streamObject 参数类型
   */
  async streamObject(modelId: string, params: Omit<Parameters<typeof streamObject>[0], 'model'>) {
    const model = await ApiClientFactory.createClient(this.providerId, modelId, this.options)
    return await streamObject({
      model,
      ...params
    })
  }

  /**
   * 获取客户端信息
   */
  getClientInfo() {
    return ApiClientFactory.getClientInfo(this.providerId)
  }
}

<<<<<<< HEAD
// 工厂函数，方便创建客户端
export async function createUniversalClient(
  providerName: string,
  options: ProviderOptions
): Promise<UniversalAiSdkClient> {
  const client = new UniversalAiSdkClient(providerName, options)
  await client.initialize()
  return client
}

// 便捷的流式生成函数
export async function streamGeneration(
  providerName: string,
  modelId: string,
  messages: CoreMessage[],
  options: any
): Promise<StreamTextResult<any, any>> {
  const client = await createUniversalClient(providerName, options)

  return client.stream({
    modelId,
    messages,
    ...options
  })
}

// 便捷的非流式生成函数
export async function generateCompletion(
  providerName: string,
  modelId: string,
  messages: CoreMessage[],
  options: any = {}
): Promise<GenerateTextResult<any, any>> {
  const client = await createUniversalClient(providerName, options)

  return client.generate({
    modelId,
    messages,
    ...options
  })
=======
/**
 * 创建客户端实例的工厂函数
 */
export function createUniversalClient(providerId: string, options: any = {}): UniversalAiSdkClient {
  return new UniversalAiSdkClient(providerId, options)
>>>>>>> 453a2bcb
}<|MERGE_RESOLUTION|>--- conflicted
+++ resolved
@@ -3,16 +3,9 @@
  * 统一的AI SDK客户端实现
  */
 
-<<<<<<< HEAD
-import { CoreMessage, generateText, GenerateTextResult, streamText, StreamTextResult } from 'ai'
-
-import { aiProviderRegistry } from '../providers/registry'
-import { AiCoreRequest, ProviderOptions } from './types'
-=======
 import { generateObject, generateText, streamObject, streamText } from 'ai'
 
 import { ApiClientFactory } from './ApiClientFactory'
->>>>>>> 453a2bcb
 
 /**
  * 通用 AI SDK 客户端
@@ -20,79 +13,6 @@
  */
 export class UniversalAiSdkClient {
   constructor(
-<<<<<<< HEAD
-    private providerName: string,
-    private options: ProviderOptions
-  ) {}
-
-  /**
-   * 初始化客户端 - 异步步骤，因为涉及动态导入
-   */
-  async initialize(): Promise<void> {
-    if (this.initialized) return
-
-    // 获取Provider配置
-    this.providerConfig = aiProviderRegistry.getProvider(this.providerName)
-    if (!this.providerConfig) {
-      throw new Error(`Provider "${this.providerName}" is not registered.`)
-    }
-
-    try {
-      // 使用注册表的动态导入功能
-      const module = await this.providerConfig.import()
-
-      // 获取创建函数
-      const creatorFunction = module[this.providerConfig.creatorFunctionName]
-
-      if (typeof creatorFunction !== 'function') {
-        throw new Error(
-          `Creator function "${this.providerConfig.creatorFunctionName}" not found in the imported module for provider "${this.options.name}".`
-        )
-      }
-
-      // 创建provider实例
-      this.provider = creatorFunction(this.options)
-      this.initialized = true
-    } catch (error) {
-      if (error instanceof Error) {
-        throw new Error(`Failed to initialize provider "${this.providerName}": ${error.message}`)
-      }
-      throw new Error(`An unknown error occurred while initializing provider "${this.providerName}".`)
-    }
-  }
-
-  /**
-   * 检查是否已初始化
-   */
-  isInitialized(): boolean {
-    return this.initialized
-  }
-
-  /**
-   * 获取特定模型实例的辅助方法
-   */
-  private getModel(modelId: string): any {
-    if (!this.initialized) throw new Error('Client not initialized')
-
-    // 大多数providers都有直接调用模式：provider(modelId)
-    if (typeof this.provider === 'function') {
-      return this.provider(modelId)
-    }
-
-    throw new Error(`Unknown model access pattern for provider "${this.options.name}"`)
-  }
-
-  /**
-   * 实现流式逻辑，使用核心ai-sdk函数
-   */
-  async stream(request: AiCoreRequest): Promise<StreamTextResult<any, any>> {
-    if (!this.initialized) await this.initialize()
-
-    const model = this.getModel(request.modelId)
-
-    // 直接调用标准ai-sdk函数
-    return streamText({
-=======
     private readonly providerId: string,
     private readonly options: any = {}
   ) {}
@@ -104,7 +24,6 @@
   async streamText(modelId: string, params: Omit<Parameters<typeof streamText>[0], 'model'>) {
     const model = await ApiClientFactory.createClient(this.providerId, modelId, this.options)
     return await streamText({
->>>>>>> 453a2bcb
       model,
       ...params
     })
@@ -114,18 +33,9 @@
    * 生成文本
    * 直接使用 AI SDK 的 generateText 参数类型
    */
-<<<<<<< HEAD
-  async generate(request: AiCoreRequest): Promise<GenerateTextResult<any, any>> {
-    if (!this.initialized) await this.initialize()
-
-    const model = this.getModel(request.modelId)
-
-    return generateText({
-=======
   async generateText(modelId: string, params: Omit<Parameters<typeof generateText>[0], 'model'>) {
     const model = await ApiClientFactory.createClient(this.providerId, modelId, this.options)
     return await generateText({
->>>>>>> 453a2bcb
       model,
       ...params
     })
@@ -135,39 +45,12 @@
    * 生成结构化对象
    * 直接使用 AI SDK 的 generateObject 参数类型
    */
-<<<<<<< HEAD
-  validateConfig(): boolean {
-    try {
-      // 基础验证
-      if (!this.options.name) return false
-      if (!this.providerConfig) return false
-
-      // API Key验证（如果需要）
-      if (this.requiresApiKey() && !this.options?.apiKey) {
-        return false
-      }
-
-      return true
-    } catch {
-      return false
-    }
-  }
-
-  /**
-   * 检查Provider是否需要API Key
-   */
-  private requiresApiKey(): boolean {
-    // 大多数云服务Provider都需要API Key
-    const noApiKeyProviders = ['local', 'ollama'] // 本地运行的Provider
-    return !noApiKeyProviders.includes(this.options.name)
-=======
   async generateObject(modelId: string, params: Omit<Parameters<typeof generateObject>[0], 'model'>) {
     const model = await ApiClientFactory.createClient(this.providerId, modelId, this.options)
     return await generateObject({
       model,
       ...params
     })
->>>>>>> 453a2bcb
   }
 
   /**
@@ -190,52 +73,9 @@
   }
 }
 
-<<<<<<< HEAD
-// 工厂函数，方便创建客户端
-export async function createUniversalClient(
-  providerName: string,
-  options: ProviderOptions
-): Promise<UniversalAiSdkClient> {
-  const client = new UniversalAiSdkClient(providerName, options)
-  await client.initialize()
-  return client
-}
-
-// 便捷的流式生成函数
-export async function streamGeneration(
-  providerName: string,
-  modelId: string,
-  messages: CoreMessage[],
-  options: any
-): Promise<StreamTextResult<any, any>> {
-  const client = await createUniversalClient(providerName, options)
-
-  return client.stream({
-    modelId,
-    messages,
-    ...options
-  })
-}
-
-// 便捷的非流式生成函数
-export async function generateCompletion(
-  providerName: string,
-  modelId: string,
-  messages: CoreMessage[],
-  options: any = {}
-): Promise<GenerateTextResult<any, any>> {
-  const client = await createUniversalClient(providerName, options)
-
-  return client.generate({
-    modelId,
-    messages,
-    ...options
-  })
-=======
 /**
  * 创建客户端实例的工厂函数
  */
 export function createUniversalClient(providerId: string, options: any = {}): UniversalAiSdkClient {
   return new UniversalAiSdkClient(providerId, options)
->>>>>>> 453a2bcb
 }