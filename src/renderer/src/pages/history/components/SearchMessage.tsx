import { HStack } from '@renderer/components/Layout'
import { MessageEditingProvider } from '@renderer/context/MessageEditingContext'
import { getTopicById } from '@renderer/hooks/useTopic'
import { default as MessageItem } from '@renderer/pages/home/Messages/Message'
import { locateToMessage } from '@renderer/services/MessagesService'
import { Topic } from '@renderer/types'
import type { Message } from '@renderer/types/newMessage'
import { runAsyncFunction } from '@renderer/utils'
import { Button } from 'antd'
import { Forward } from 'lucide-react'
import { FC, useEffect, useState } from 'react'
import { useTranslation } from 'react-i18next'
import styled from 'styled-components'

interface Props extends React.HTMLAttributes<HTMLDivElement> {
  message?: Message
}

const SearchMessage: FC<Props> = ({ message, ...props }) => {
<<<<<<< HEAD
  const { messageStyle } = useSettings()
=======
  const navigate = NavigationService.navigate!
>>>>>>> ba21a2c5
  const { t } = useTranslation()
  const [topic, setTopic] = useState<Topic | null>(null)

  useEffect(() => {
    runAsyncFunction(async () => {
      if (message?.topicId) {
        const topic = await getTopicById(message.topicId)
        setTopic(topic)
      }
    })
  }, [message])

  if (!message) {
    return null
  }

  if (!topic) {
    return null
  }

  return (
    <MessageEditingProvider>
      <MessagesContainer {...props}>
        <ContainerWrapper>
          <MessageItem message={message} topic={topic} hideMenuBar={true} />
          <Button
            type="text"
            size="middle"
<<<<<<< HEAD
            style={{ color: 'var(--color-text-3)', position: 'absolute', right: 0, top: 10 }}
            onClick={() => locateToMessage(message)}
            icon={<ArrowRightOutlined />}
          />
          <HStack mt="10px" justifyContent="center">
            <Button onClick={() => locateToMessage(message)} icon={<ArrowRightOutlined />}>
=======
            style={{ color: 'var(--color-text-3)', position: 'absolute', right: 16, top: 16 }}
            onClick={() => locateToMessage(navigate, message)}
            icon={<Forward size={16} />}
          />
          <HStack mt="10px" justifyContent="center">
            <Button onClick={() => locateToMessage(navigate, message)} icon={<Forward size={16} />}>
>>>>>>> ba21a2c5
              {t('history.locate.message')}
            </Button>
          </HStack>
        </ContainerWrapper>
      </MessagesContainer>
    </MessageEditingProvider>
  )
}

const MessagesContainer = styled.div`
  width: 100%;
  display: flex;
  flex: 1;
  flex-direction: column;
  align-items: center;
  overflow-y: scroll;
`

const ContainerWrapper = styled.div`
  width: 100%;
<<<<<<< HEAD
  padding: 0 16px;
=======
>>>>>>> ba21a2c5
  display: flex;
  flex-direction: column;
  padding: 16px;
  position: relative;
`

export default SearchMessage<|MERGE_RESOLUTION|>--- conflicted
+++ resolved
@@ -17,11 +17,6 @@
 }
 
 const SearchMessage: FC<Props> = ({ message, ...props }) => {
-<<<<<<< HEAD
-  const { messageStyle } = useSettings()
-=======
-  const navigate = NavigationService.navigate!
->>>>>>> ba21a2c5
   const { t } = useTranslation()
   const [topic, setTopic] = useState<Topic | null>(null)
 
@@ -50,21 +45,12 @@
           <Button
             type="text"
             size="middle"
-<<<<<<< HEAD
-            style={{ color: 'var(--color-text-3)', position: 'absolute', right: 0, top: 10 }}
+            style={{ color: 'var(--color-text-3)', position: 'absolute', right: 16, top: 16 }}
             onClick={() => locateToMessage(message)}
-            icon={<ArrowRightOutlined />}
-          />
-          <HStack mt="10px" justifyContent="center">
-            <Button onClick={() => locateToMessage(message)} icon={<ArrowRightOutlined />}>
-=======
-            style={{ color: 'var(--color-text-3)', position: 'absolute', right: 16, top: 16 }}
-            onClick={() => locateToMessage(navigate, message)}
             icon={<Forward size={16} />}
           />
           <HStack mt="10px" justifyContent="center">
-            <Button onClick={() => locateToMessage(navigate, message)} icon={<Forward size={16} />}>
->>>>>>> ba21a2c5
+            <Button onClick={() => locateToMessage(message)} icon={<Forward size={16} />}>
               {t('history.locate.message')}
             </Button>
           </HStack>
@@ -85,10 +71,6 @@
 
 const ContainerWrapper = styled.div`
   width: 100%;
-<<<<<<< HEAD
-  padding: 0 16px;
-=======
->>>>>>> ba21a2c5
   display: flex;
   flex-direction: column;
   padding: 16px;
