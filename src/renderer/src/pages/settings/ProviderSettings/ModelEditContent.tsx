import CopyIcon from '@renderer/components/Icons/CopyIcon'
import {
  isEmbeddingModel,
  isFunctionCallingModel,
  isReasoningModel,
  isVisionModel,
  isWebSearchModel
} from '@renderer/config/models'
import { Model, ModelType } from '@renderer/types'
import { getDefaultGroupName } from '@renderer/utils'
import { Button, Checkbox, Divider, Flex, Form, Input, InputNumber, message, Modal, Select } from 'antd'
import { ChevronDown, ChevronUp } from 'lucide-react'
import { FC, useState } from 'react'
import { useTranslation } from 'react-i18next'
import styled from 'styled-components'
interface ModelEditContentProps {
  model: Model
  onUpdateModel: (model: Model) => void
  open: boolean
  onClose: () => void
}

const symbols = ['$', '¥', '€', '£']
const ModelEditContent: FC<ModelEditContentProps> = ({ model, onUpdateModel, open, onClose }) => {
  const [form] = Form.useForm()
  const { t } = useTranslation()
  const [showMoreSettings, setShowMoreSettings] = useState(false)
  const [currencySymbol, setCurrencySymbol] = useState(model.pricing?.currencySymbol || '$')
  const [isCustomCurrency, setIsCustomCurrency] = useState(!symbols.includes(model.pricing?.currencySymbol || '$'))

  const onFinish = (values: any) => {
    const finalCurrencySymbol = isCustomCurrency ? values.customCurrencySymbol : values.currencySymbol
    const updatedModel = {
      ...model,
      id: values.id || model.id,
      name: values.name || model.name,
      group: values.group || model.group,
      pricing: {
        input_per_million_tokens: Number(values.input_per_million_tokens) || 0,
        output_per_million_tokens: Number(values.output_per_million_tokens) || 0,
        currencySymbol: finalCurrencySymbol || '$'
      }
    }
    onUpdateModel(updatedModel)
    setShowMoreSettings(false)
    onClose()
  }

  const handleClose = () => {
    setShowMoreSettings(false)
    onClose()
  }

  const currencyOptions = [
    ...symbols.map((symbol) => ({ label: symbol, value: symbol })),
    { label: t('models.price.custom'), value: 'custom' }
  ]

  return (
    <Modal
      title={t('models.edit')}
      open={open}
      onCancel={handleClose}
      footer={null}
      maskClosable={false}
      transitionName="animation-move-down"
      centered
      afterOpenChange={(visible) => {
        if (visible) {
          form.getFieldInstance('id')?.focus()
        } else {
          setShowMoreSettings(false)
        }
      }}>
      <Form
        form={form}
        labelCol={{ flex: '110px' }}
        labelAlign="left"
        colon={false}
        style={{ marginTop: 15 }}
        initialValues={{
          id: model.id,
          name: model.name,
          group: model.group,
          input_per_million_tokens: model.pricing?.input_per_million_tokens ?? 0,
          output_per_million_tokens: model.pricing?.output_per_million_tokens ?? 0,
          currencySymbol: symbols.includes(model.pricing?.currencySymbol || '$')
            ? model.pricing?.currencySymbol || '$'
            : 'custom',
          customCurrencySymbol: symbols.includes(model.pricing?.currencySymbol || '$')
            ? ''
            : model.pricing?.currencySymbol || ''
        }}
        onFinish={onFinish}>
        <Form.Item
          name="id"
          label={t('settings.models.add.model_id')}
          tooltip={t('settings.models.add.model_id.tooltip')}
          rules={[{ required: true }]}>
          <Flex justify="space-between" gap={5}>
            <Input
              placeholder={t('settings.models.add.model_id.placeholder')}
              spellCheck={false}
              maxLength={200}
              disabled={true}
              value={model.id}
              onChange={(e) => {
                const value = e.target.value
                form.setFieldValue('name', value)
                form.setFieldValue('group', getDefaultGroupName(value))
              }}
            />
            <Button
              onClick={() => {
                //copy model id
                const val = form.getFieldValue('name')
                navigator.clipboard.writeText((val.id || model.id) as string)
                message.success(t('message.copied'))
              }}>
              <CopyIcon /> {t('chat.topics.copy.title')}
            </Button>
          </Flex>
        </Form.Item>
        <Form.Item
          name="name"
          label={t('settings.models.add.model_name')}
          tooltip={t('settings.models.add.model_name.tooltip')}>
          <Input placeholder={t('settings.models.add.model_name.placeholder')} spellCheck={false} />
        </Form.Item>
        <Form.Item
          name="group"
          label={t('settings.models.add.group_name')}
          tooltip={t('settings.models.add.group_name.tooltip')}>
          <Input placeholder={t('settings.models.add.group_name.placeholder')} spellCheck={false} />
        </Form.Item>
        <Form.Item style={{ marginBottom: 8, textAlign: 'center' }}>
<<<<<<< HEAD
          <Flex justify="center" align="center" style={{ position: 'relative' }}>
=======
          <Flex justify="space-between" align="center" style={{ position: 'relative' }}>
>>>>>>> ba21a2c5
            <Button
              color="default"
              variant="filled"
              icon={showMoreSettings ? <ChevronUp size={16} /> : <ChevronDown size={16} />}
              iconPosition="end"
              onClick={() => setShowMoreSettings(!showMoreSettings)}
              style={{ color: 'var(--color-text-3)' }}>
              {t('settings.moresetting')}
            </Button>
            <Button type="primary" htmlType="submit" size="middle">
              {t('common.save')}
            </Button>
          </Flex>
        </Form.Item>
        {showMoreSettings && (
          <div style={{ marginBottom: 8 }}>
            <Divider style={{ margin: '16px 0 16px 0' }} />
<<<<<<< HEAD
            <TypeTitle>{t('models.type.select')}</TypeTitle>
=======
            <TypeTitle>{t('models.type.select')}:</TypeTitle>
>>>>>>> ba21a2c5
            {(() => {
              const defaultTypes = [
                ...(isVisionModel(model) ? ['vision'] : []),
                ...(isEmbeddingModel(model) ? ['embedding'] : []),
                ...(isReasoningModel(model) ? ['reasoning'] : []),
                ...(isFunctionCallingModel(model) ? ['function_calling'] : []),
                ...(isWebSearchModel(model) ? ['web_search'] : [])
              ] as ModelType[]

              // 合并现有选择和默认类型
              const selectedTypes = [...new Set([...(model.type || []), ...defaultTypes])]

              const showTypeConfirmModal = (type: string) => {
                window.modal.confirm({
                  title: t('settings.moresetting.warn'),
                  content: t('settings.moresetting.check.warn'),
                  okText: t('settings.moresetting.check.confirm'),
                  cancelText: t('common.cancel'),
                  okButtonProps: { danger: true },
                  cancelButtonProps: { type: 'primary' },
                  onOk: () => onUpdateModel({ ...model, type: [...selectedTypes, type] as ModelType[] }),
                  onCancel: () => {},
                  centered: true
                })
              }

              const handleTypeChange = (types: string[]) => {
                const newType = types.find((type) => !selectedTypes.includes(type as ModelType))

                if (newType) {
                  showTypeConfirmModal(newType)
                } else {
                  onUpdateModel({ ...model, type: types as ModelType[] })
                }
              }

              return (
                <Checkbox.Group
                  value={selectedTypes}
                  onChange={handleTypeChange}
                  options={[
                    {
                      label: t('models.type.vision'),
                      value: 'vision',
                      disabled: isVisionModel(model) && !selectedTypes.includes('vision')
                    },
                    {
                      label: t('models.type.websearch'),
                      value: 'web_search',
                      disabled: isWebSearchModel(model) && !selectedTypes.includes('web_search')
                    },
                    {
                      label: t('models.type.embedding'),
                      value: 'embedding',
                      disabled: isEmbeddingModel(model) && !selectedTypes.includes('embedding')
                    },
                    {
                      label: t('models.type.reasoning'),
                      value: 'reasoning',
                      disabled: isReasoningModel(model) && !selectedTypes.includes('reasoning')
                    },
                    {
                      label: t('models.type.function_calling'),
                      value: 'function_calling',
                      disabled: isFunctionCallingModel(model) && !selectedTypes.includes('function_calling')
                    }
                  ]}
                />
              )
            })()}
            <TypeTitle>{t('models.price.price')}</TypeTitle>
            <Form.Item name="currencySymbol" label={t('models.price.currency')} style={{ marginBottom: 10 }}>
              <Select
                style={{ width: '100px' }}
                options={currencyOptions}
                onChange={(value) => {
                  if (value === 'custom') {
                    setIsCustomCurrency(true)
                    setCurrencySymbol(form.getFieldValue('customCurrencySymbol') || '')
                  } else {
                    setIsCustomCurrency(false)
                    setCurrencySymbol(value)
                  }
                }}
                dropdownMatchSelectWidth={false}
              />
            </Form.Item>

            {isCustomCurrency && (
              <Form.Item
                name="customCurrencySymbol"
                label={t('models.price.custom_currency')}
                style={{ marginBottom: 10 }}
                rules={[{ required: isCustomCurrency }]}>
                <Input
                  style={{ width: '100px' }}
                  placeholder={t('models.price.custom_currency_placeholder')}
                  maxLength={5}
                  onChange={(e) => setCurrencySymbol(e.target.value)}
                />
              </Form.Item>
            )}

            <Form.Item label={t('models.price.input')} name="input_per_million_tokens">
              <InputNumber
                placeholder="0.00"
                min={0}
                step={0.01}
                precision={2}
                style={{ width: '240px' }}
                addonAfter={`${currencySymbol} / ${t('models.price.million_tokens')}`}
              />
            </Form.Item>
            <Form.Item label={t('models.price.output')} name="output_per_million_tokens">
              <InputNumber
                placeholder="0.00"
                min={0}
                step={0.01}
                precision={2}
                style={{ width: '240px' }}
                addonAfter={`${currencySymbol} / ${t('models.price.million_tokens')}`}
              />
            </Form.Item>
          </div>
        )}
      </Form>
    </Modal>
  )
}

const TypeTitle = styled.div`
  margin: 12px 0;
  font-size: 14px;
  font-weight: 600;
`

export default ModelEditContent<|MERGE_RESOLUTION|>--- conflicted
+++ resolved
@@ -134,11 +134,7 @@
           <Input placeholder={t('settings.models.add.group_name.placeholder')} spellCheck={false} />
         </Form.Item>
         <Form.Item style={{ marginBottom: 8, textAlign: 'center' }}>
-<<<<<<< HEAD
-          <Flex justify="center" align="center" style={{ position: 'relative' }}>
-=======
           <Flex justify="space-between" align="center" style={{ position: 'relative' }}>
->>>>>>> ba21a2c5
             <Button
               color="default"
               variant="filled"
@@ -156,11 +152,7 @@
         {showMoreSettings && (
           <div style={{ marginBottom: 8 }}>
             <Divider style={{ margin: '16px 0 16px 0' }} />
-<<<<<<< HEAD
-            <TypeTitle>{t('models.type.select')}</TypeTitle>
-=======
             <TypeTitle>{t('models.type.select')}:</TypeTitle>
->>>>>>> ba21a2c5
             {(() => {
               const defaultTypes = [
                 ...(isVisionModel(model) ? ['vision'] : []),
