--- conflicted
+++ resolved
@@ -80,11 +80,7 @@
   if (assistantsTabSortType === 'tags') {
     return (
       <Container className="assistants-tab" ref={containerRef}>
-<<<<<<< HEAD
-        <div style={{ marginBottom: 4 }}>
-=======
         <div style={{ display: 'flex', flexDirection: 'column', marginBottom: 4, gap: 10 }}>
->>>>>>> 4a0924ce
           {getGroupedAssistants.map((group) => (
             <TagsContainer key={group.tag}>
               {group.tag !== t('assistants.tags.untagged') && (
@@ -227,11 +223,7 @@
   color: var(--color-text);
   font-size: 13px;
   line-height: 24px;
-<<<<<<< HEAD
-  margin-right: 2px;
-=======
   margin-right: 5px;
->>>>>>> 4a0924ce
   display: flex;
 `
 
