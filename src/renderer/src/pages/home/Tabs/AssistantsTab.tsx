import { DownOutlined, PlusOutlined, RightOutlined } from '@ant-design/icons'
import { Draggable, Droppable, DropResult } from '@hello-pangea/dnd'
import DragableList from '@renderer/components/DragableList'
import Scrollbar from '@renderer/components/Scrollbar'
import { useAssistants } from '@renderer/hooks/useAssistant'
import { useAssistantsTabSortType } from '@renderer/hooks/useStore'
import { useTags } from '@renderer/hooks/useTags'
import { Assistant, AssistantsSortType } from '@renderer/types'
import { Tooltip } from 'antd'
import { FC, useCallback, useRef, useState } from 'react'
import { useTranslation } from 'react-i18next'
import styled from 'styled-components'

import AssistantItem from './components/AssistantItem'

interface AssistantsTabProps {
  activeAssistant: Assistant
  setActiveAssistant: (assistant: Assistant) => void
  onCreateAssistant: () => void
  onCreateDefaultAssistant: () => void
}
const Assistants: FC<AssistantsTabProps> = ({
  activeAssistant,
  setActiveAssistant,
  onCreateAssistant,
  onCreateDefaultAssistant
}) => {
  const { assistants, removeAssistant, addAssistant, updateAssistants } = useAssistants()
  const [dragging, setDragging] = useState(false)
  const [collapsedTags, setCollapsedTags] = useState<Record<string, boolean>>({})
  const { t } = useTranslation()
  const { getGroupedAssistants, allTags, updateTagsOrder } = useTags()
  const { assistantsTabSortType = 'list', setAssistantsTabSortType } = useAssistantsTabSortType()
  const containerRef = useRef<HTMLDivElement>(null)

  const onDelete = useCallback(
    (assistant: Assistant) => {
      const remaining = assistants.filter((a) => a.id !== assistant.id)
      if (assistant.id === activeAssistant?.id) {
        const newActive = remaining[remaining.length - 1]
        newActive ? setActiveAssistant(newActive) : onCreateDefaultAssistant()
      }
      removeAssistant(assistant.id)
    },
    [activeAssistant, assistants, removeAssistant, setActiveAssistant, onCreateDefaultAssistant]
  )

  const toggleTagCollapse = useCallback((tag: string) => {
    setCollapsedTags((prev) => ({
      ...prev,
      [tag]: !prev[tag]
    }))
  }, [])

  const handleSortByChange = useCallback(
    (sortType: AssistantsSortType) => {
      setAssistantsTabSortType(sortType)
    },
    [setAssistantsTabSortType]
  )
  // 修改tag的方式得调整
  // 多条修改 同时修改assistants的tag
  const handleGroupReorder = useCallback(
    (newGroupList: { tag: string; newGroup: Assistant[] }[], _assistants: Assistant[]) => {
      const insertIndexMap = {}

      newGroupList.map((_) => {
        insertIndexMap[_.tag] = 0
      })

      const newGlobal = _assistants.map((a) => {
        const tag = (a.tags?.length ? a.tags : [t('assistants.tags.untagged')])[0]
        for (const group of newGroupList) {
          if (group.tag === tag) {
            const replaced = group.newGroup[insertIndexMap[tag]]
            insertIndexMap[tag] += 1
            return replaced
          }
        }
        return a
      })
      updateAssistants(newGlobal)
    },
    [t, updateAssistants]
  )

  const handleGroupDragEnd = useCallback(
    (result: DropResult) => {
      const { type, source, destination } = result
      if (!destination) return // 没有目标视作放弃移动 或者后续可以改成删除？
      if (type === 'ASSISTANT') {
        const sourceTag = source.droppableId
        const destTag = destination?.droppableId
        if (sourceTag !== destTag) {
          // 组件移动的时候要修改tag再移动
          // 移动到不同组
          const sourceGroup = getGroupedAssistants.find((g) => g.id === sourceTag)
          const sourceGroupAssistants = [...sourceGroup!.assistants]
          const destGroup = getGroupedAssistants.find((g) => g.id === destTag)
          const destGroupAssistants = [...destGroup!.assistants]

          // 未分组的情况 分组的加上
          const sourceAssitant = {
            ...sourceGroupAssistants.splice(source.index, 1)[0]
          }
          if (destTag === t('assistants.tags.untagged')) {
            delete sourceAssitant.tags
          } else {
            sourceAssitant.tags = [destGroup!.tag]
          }

          // 修改对应tag
          const _assistants = assistants.map((_) => {
            if (_.id === sourceAssitant.id) {
              const newAssistant = { ..._ }
              if (destTag === t('assistants.tags.untagged')) {
                delete newAssistant.tags
              } else {
                newAssistant.tags = [destGroup!.tag]
              }
              return newAssistant
            }
            return _
          })

          // 进行置换
          destGroupAssistants?.splice(destination.index, 0, sourceAssitant)

          return handleGroupReorder(
            [
              { tag: sourceTag, newGroup: sourceGroupAssistants },
              { tag: destTag, newGroup: destGroupAssistants }
            ],
            _assistants
          )
        }
        if (sourceTag === destTag) {
          // 移动到同一组
          const sourceGroup = getGroupedAssistants.find((g) => g.id === sourceTag)
          const sourceAssitant = sourceGroup!.assistants.splice(source.index, 1)
          sourceGroup!.assistants.splice(destination.index, 0, sourceAssitant[0])

          return handleGroupReorder([{ tag: sourceTag, newGroup: sourceGroup!.assistants }], assistants)
        }
      } else if (type === 'TAG') {
        const items = Array.from(allTags)
        const [reorderedItem] = items.splice(source.index - 1, 1)
        items.splice(destination.index - 1, 0, reorderedItem)
        updateTagsOrder(items)
      }
      result
      return
    },
    [allTags, assistants, getGroupedAssistants, handleGroupReorder, t, updateTagsOrder]
  )
  //尝试过使用两个DragableList 但是会有问题
  //也试过不用DragList 直接写 但是会有问题
  //发现只有这样写是符合预期效果的
  if (assistantsTabSortType === 'tags') {
    return (
      <Container className="assistants-tab" ref={containerRef}>
<<<<<<< HEAD
        <div style={{ display: 'flex', flexDirection: 'column', marginBottom: 4, gap: 10 }}>
          <DragableList
            droppableProps={{ type: 'TAG' }}
            list={getGroupedAssistants.map((_) => ({
              ..._,
              disabled: _.tag === t('assistants.tags.untagged')
            }))}
            onUpdate={() => {}}
            onDragEnd={handleGroupDragEnd}
            style={{ paddingBottom: 0 }}>
            {(group) => (
              <Droppable droppableId={group.tag} type="ASSISTANT">
                {(provided) => (
                  <TagsContainer key={group.tag} {...provided.droppableProps} ref={provided.innerRef}>
                    {group.tag !== t('assistants.tags.untagged') && (
                      <GroupTitle onClick={() => toggleTagCollapse(group.tag)}>
                        <Tooltip title={group.tag}>
                          <GroupTitleName>
                            {collapsedTags[group.tag] ? (
                              <RightOutlined style={{ fontSize: '10px', marginRight: '5px' }} />
                            ) : (
                              <DownOutlined style={{ fontSize: '10px', marginRight: '5px' }} />
                            )}
                            {group.tag}
                          </GroupTitleName>
                        </Tooltip>
                        <GroupTitleDivider />
                      </GroupTitle>
                    )}
                    {!collapsedTags[group.tag] && (
                      <div>
                        {group.assistants.map((assistant, index) => (
                          <Draggable
                            key={`draggable_${group.tag}_${assistant?.id}_${index}`}
                            draggableId={`draggable_${group.tag}_${assistant?.id}_${index}`}
                            index={index}>
                            {(provided) => (
                              <div ref={provided.innerRef} {...provided.draggableProps} {...provided.dragHandleProps}>
                                <AssistantItem
                                  key={assistant?.id}
                                  assistant={assistant}
                                  sortBy="tags"
                                  isActive={assistant?.id === activeAssistant.id}
                                  onSwitch={setActiveAssistant}
                                  onDelete={onDelete}
                                  addAssistant={addAssistant}
                                  onCreateDefaultAssistant={() => {}}
                                />
                              </div>
                            )}
                          </Draggable>
                        ))}
                      </div>
                    )}
                    {provided.placeholder}
                  </TagsContainer>
                )}
              </Droppable>
            )}
          </DragableList>
        </div>
=======
        <DragableList
          droppableProps={{ type: 'TAG' }}
          list={getGroupedAssistants.map((_) => ({ ..._, disabled: _.tag === t('assistants.tags.untagged') }))}
          onUpdate={() => {}}
          onDragEnd={handleGroupDragEnd}>
          {(group) => (
            <Droppable droppableId={group.tag} type="ASSISTANT">
              {(provided) => (
                <TagsContainer key={group.tag} {...provided.droppableProps} ref={provided.innerRef}>
                  {group.tag !== t('assistants.tags.untagged') && (
                    <GroupTitle onClick={() => toggleTagCollapse(group.tag)}>
                      <Tooltip title={group.tag}>
                        <GroupTitleName>
                          {collapsedTags[group.tag] ? (
                            <RightOutlined style={{ fontSize: '10px', marginRight: '5px' }} />
                          ) : (
                            <DownOutlined style={{ fontSize: '10px', marginRight: '5px' }} />
                          )}
                          {group.tag}
                        </GroupTitleName>
                      </Tooltip>
                      <GroupTitleDivider />
                    </GroupTitle>
                  )}
                  {!collapsedTags[group.tag] && (
                    <>
                      {group.assistants.map((assistant, index) => (
                        <Draggable
                          key={`draggable_${group.tag}_${assistant?.id}_${index}`}
                          draggableId={`draggable_${group.tag}_${assistant?.id}_${index}`}
                          index={index}>
                          {(provided) => (
                            <div ref={provided.innerRef} {...provided.draggableProps} {...provided.dragHandleProps}>
                              <AssistantItem
                                key={assistant?.id}
                                assistant={assistant}
                                sortBy="tags"
                                isActive={assistant?.id === activeAssistant.id}
                                onSwitch={setActiveAssistant}
                                onDelete={onDelete}
                                addAgent={addAgent}
                                addAssistant={addAssistant}
                                handleSortByChange={handleSortByChange}
                                onCreateDefaultAssistant={() => {}}
                                style={{ margin: '4px 0' }}
                              />
                            </div>
                          )}
                        </Draggable>
                      ))}
                    </>
                  )}
                  {provided.placeholder}
                </TagsContainer>
              )}
            </Droppable>
          )}
        </DragableList>
>>>>>>> 7d8b88c5
        <AssistantAddItem onClick={onCreateAssistant}>
          <AssistantName>
            <PlusOutlined style={{ color: 'var(--color-text-2)', marginRight: 4 }} />
            {t('chat.add.assistant.title')}
          </AssistantName>
        </AssistantAddItem>
      </Container>
    )
  }

  return (
    <Container className="assistants-tab" ref={containerRef}>
      <DragableList
        list={assistants}
        onUpdate={updateAssistants}
        style={{ paddingBottom: dragging ? '34px' : 0 }}
        onDragStart={() => setDragging(true)}
        onDragEnd={() => setDragging(false)}>
        {(assistant) => (
          <AssistantItem
            key={assistant.id}
            assistant={assistant}
            isActive={assistant.id === activeAssistant.id}
            sortBy={assistantsTabSortType}
            onSwitch={setActiveAssistant}
            onDelete={onDelete}
            addAssistant={addAssistant}
            onCreateDefaultAssistant={onCreateDefaultAssistant}
            handleSortByChange={handleSortByChange}
          />
        )}
      </DragableList>
      {!dragging && (
        <AssistantAddItem onClick={onCreateAssistant}>
          <AssistantName>
            <PlusOutlined style={{ color: 'var(--color-text-2)', marginRight: 4 }} />
            {t('chat.add.assistant.title')}
          </AssistantName>
        </AssistantAddItem>
      )}
      <div style={{ minHeight: 10 }}></div>
    </Container>
  )
}

// 样式组件
const Container = styled(Scrollbar)`
  display: flex;
  flex-direction: column;
  padding: 0 10px;
`

const TagsContainer = styled.div`
  display: flex;
  flex-direction: column;
`

const AssistantAddItem = styled.div`
  display: flex;
  flex-direction: row;
  justify-content: space-between;
  padding: 7px 12px;
  position: relative;
  padding-right: 35px;
  border-radius: var(--list-item-border-radius);
  border: 0.5px solid transparent;
  cursor: pointer;

  &:hover {
    background-color: var(--color-list-item-hover);
  }
`

const GroupTitle = styled.div`
  color: var(--color-text-2);
  font-size: 12px;
  font-weight: 500;
  cursor: pointer;
  display: flex;
  flex-direction: row;
  justify-content: space-between;
  align-items: center;
  height: 24px;
  margin: 5px 0;
`

const GroupTitleName = styled.div`
  max-width: 50%;
  text-overflow: ellipsis;
  white-space: nowrap;
  overflow: hidden;
  box-sizing: border-box;
  padding: 0 4px;
  color: var(--color-text);
  font-size: 13px;
  line-height: 24px;
  margin-right: 5px;
  display: flex;
`

const GroupTitleDivider = styled.div`
  flex: 1;
  border-top: 1px solid var(--color-border);
`

const AssistantName = styled.div`
  color: var(--color-text);
  display: -webkit-box;
  -webkit-line-clamp: 1;
  -webkit-box-orient: vertical;
  overflow: hidden;
  font-size: 13px;
`

export default Assistants<|MERGE_RESOLUTION|>--- conflicted
+++ resolved
@@ -159,69 +159,6 @@
   if (assistantsTabSortType === 'tags') {
     return (
       <Container className="assistants-tab" ref={containerRef}>
-<<<<<<< HEAD
-        <div style={{ display: 'flex', flexDirection: 'column', marginBottom: 4, gap: 10 }}>
-          <DragableList
-            droppableProps={{ type: 'TAG' }}
-            list={getGroupedAssistants.map((_) => ({
-              ..._,
-              disabled: _.tag === t('assistants.tags.untagged')
-            }))}
-            onUpdate={() => {}}
-            onDragEnd={handleGroupDragEnd}
-            style={{ paddingBottom: 0 }}>
-            {(group) => (
-              <Droppable droppableId={group.tag} type="ASSISTANT">
-                {(provided) => (
-                  <TagsContainer key={group.tag} {...provided.droppableProps} ref={provided.innerRef}>
-                    {group.tag !== t('assistants.tags.untagged') && (
-                      <GroupTitle onClick={() => toggleTagCollapse(group.tag)}>
-                        <Tooltip title={group.tag}>
-                          <GroupTitleName>
-                            {collapsedTags[group.tag] ? (
-                              <RightOutlined style={{ fontSize: '10px', marginRight: '5px' }} />
-                            ) : (
-                              <DownOutlined style={{ fontSize: '10px', marginRight: '5px' }} />
-                            )}
-                            {group.tag}
-                          </GroupTitleName>
-                        </Tooltip>
-                        <GroupTitleDivider />
-                      </GroupTitle>
-                    )}
-                    {!collapsedTags[group.tag] && (
-                      <div>
-                        {group.assistants.map((assistant, index) => (
-                          <Draggable
-                            key={`draggable_${group.tag}_${assistant?.id}_${index}`}
-                            draggableId={`draggable_${group.tag}_${assistant?.id}_${index}`}
-                            index={index}>
-                            {(provided) => (
-                              <div ref={provided.innerRef} {...provided.draggableProps} {...provided.dragHandleProps}>
-                                <AssistantItem
-                                  key={assistant?.id}
-                                  assistant={assistant}
-                                  sortBy="tags"
-                                  isActive={assistant?.id === activeAssistant.id}
-                                  onSwitch={setActiveAssistant}
-                                  onDelete={onDelete}
-                                  addAssistant={addAssistant}
-                                  onCreateDefaultAssistant={() => {}}
-                                />
-                              </div>
-                            )}
-                          </Draggable>
-                        ))}
-                      </div>
-                    )}
-                    {provided.placeholder}
-                  </TagsContainer>
-                )}
-              </Droppable>
-            )}
-          </DragableList>
-        </div>
-=======
         <DragableList
           droppableProps={{ type: 'TAG' }}
           list={getGroupedAssistants.map((_) => ({ ..._, disabled: _.tag === t('assistants.tags.untagged') }))}
@@ -262,7 +199,6 @@
                                 isActive={assistant?.id === activeAssistant.id}
                                 onSwitch={setActiveAssistant}
                                 onDelete={onDelete}
-                                addAgent={addAgent}
                                 addAssistant={addAssistant}
                                 handleSortByChange={handleSortByChange}
                                 onCreateDefaultAssistant={() => {}}
@@ -280,7 +216,6 @@
             </Droppable>
           )}
         </DragableList>
->>>>>>> 7d8b88c5
         <AssistantAddItem onClick={onCreateAssistant}>
           <AssistantName>
             <PlusOutlined style={{ color: 'var(--color-text-2)', marginRight: 4 }} />
