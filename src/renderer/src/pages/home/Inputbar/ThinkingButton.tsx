--- conflicted
+++ resolved
@@ -84,11 +84,7 @@
     if (isDoubaoModel) return 'doubao'
     if (isDeepResearchModel) return 'openai_deep_research'
     return 'default'
-<<<<<<< HEAD
-  }, [isGeminiModel, isGrokModel, isQwenModel, isDoubaoModel, isDeepResearchModel])
-=======
-  }, [isGeminiModel, isGrokModel, isQwenModel, isDoubaoModel, isGeminiFlashModel])
->>>>>>> 21ba35b6
+  }, [isGeminiModel, isGrokModel, isQwenModel, isDoubaoModel, isDeepResearchModel, isGeminiFlashModel])
 
   // 获取当前模型支持的选项
   const supportedOptions = useMemo(() => {
