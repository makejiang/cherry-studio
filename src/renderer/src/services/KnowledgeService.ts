--- conflicted
+++ resolved
@@ -47,23 +47,13 @@
     },
     chunkSize,
     chunkOverlap: base.chunkOverlap,
-<<<<<<< HEAD
     rerankApiClient: {
       model: base.rerankModel?.id || '',
       provider: rerankProvider.name.toLowerCase(),
       apiKey: rerankAiProvider.getApiKey() || 'secret',
       baseURL: rerankHost
-    }
-=======
-    rerankBaseURL: rerankHost,
-    rerankApiKey: rerankAiProvider.getApiKey() || 'secret',
-    rerankModel: base.rerankModel?.id,
-    rerankModelProvider: rerankProvider.name.toLowerCase(),
-    // topN: base.topN,
-    // preprocessing: base.preprocessing,
+    },
     preprocessOrOcrProvider: base.preprocessOrOcrProvider
-
->>>>>>> 2fad7c0f
     // topN: base.topN
   }
 }
