import { CodeTool, TOOL_SPECS, useCodeTool } from '@renderer/components/CodeToolbar'
import { useCodeStyle } from '@renderer/context/CodeStyleProvider'
import { useSettings } from '@renderer/hooks/useSettings'
import CodeMirror, { Annotation, BasicSetupOptions, EditorView, Extension, keymap } from '@uiw/react-codemirror'
import diff from 'fast-diff'
import {
  ChevronsDownUp,
  ChevronsUpDown,
  Save as SaveIcon,
  Text as UnWrapIcon,
  WrapText as WrapIcon
} from 'lucide-react'
import { useCallback, useEffect, useMemo, useRef, useState } from 'react'
import { memo } from 'react'
import { useTranslation } from 'react-i18next'

import { useLanguageExtensions } from './hook'

// 标记非用户编辑的变更
const External = Annotation.define<boolean>()

interface Props {
  value: string
  placeholder?: string | HTMLElement
  language: string
  onSave?: (newContent: string) => void
  onChange?: (newContent: string) => void
  setTools?: (value: React.SetStateAction<CodeTool[]>) => void
  height?: string
  minHeight?: string
  maxHeight?: string
  /** 用于覆写编辑器的某些设置 */
  options?: {
    stream?: boolean // 用于流式响应场景，默认 false
    lint?: boolean
    collapsible?: boolean
    wrappable?: boolean
    keymap?: boolean
  } & BasicSetupOptions
  /** 用于追加 extensions */
  extensions?: Extension[]
  /** 用于覆写编辑器的样式，会直接传给 CodeMirror 的 style 属性 */
  style?: React.CSSProperties
}

/**
 * 源代码编辑器，基于 CodeMirror，封装了 ReactCodeMirror。
 *
 * 目前必须和 CodeToolbar 配合使用。
 */
const CodeEditor = ({
  value,
  placeholder,
  language,
  onSave,
  onChange,
  setTools,
  height,
  minHeight,
  maxHeight,
  options,
  extensions,
  style
}: Props) => {
  const {
    fontSize,
    codeShowLineNumbers: _lineNumbers,
    codeCollapsible: _collapsible,
    codeWrappable: _wrappable,
    codeEditor
  } = useSettings()
  const collapsible = useMemo(() => options?.collapsible ?? _collapsible, [options?.collapsible, _collapsible])
  const wrappable = useMemo(() => options?.wrappable ?? _wrappable, [options?.wrappable, _wrappable])
  const enableKeymap = useMemo(() => options?.keymap ?? codeEditor.keymap, [options?.keymap, codeEditor.keymap])

  // 合并 codeEditor 和 options 的 basicSetup，options 优先
  const customBasicSetup = useMemo(() => {
    return {
      lineNumbers: _lineNumbers,
      ...(codeEditor as BasicSetupOptions),
      ...(options as BasicSetupOptions)
    }
  }, [codeEditor, _lineNumbers, options])

  const { activeCmTheme } = useCodeStyle()
  const [isExpanded, setIsExpanded] = useState(!collapsible)
  const [isUnwrapped, setIsUnwrapped] = useState(!wrappable)
  const initialContent = useRef(options?.stream ? (value ?? '').trimEnd() : (value ?? ''))
  const [editorReady, setEditorReady] = useState(false)
  const editorViewRef = useRef<EditorView | null>(null)
  const { t } = useTranslation()

  const langExtensions = useLanguageExtensions(language, options?.lint)

  const { registerTool, removeTool } = useCodeTool(setTools)

  // 展开/折叠工具
  useEffect(() => {
    registerTool({
      ...TOOL_SPECS.expand,
      icon: isExpanded ? <ChevronsDownUp className="icon" /> : <ChevronsUpDown className="icon" />,
      tooltip: isExpanded ? t('code_block.collapse') : t('code_block.expand'),
      visible: () => {
        const scrollHeight = editorViewRef?.current?.scrollDOM?.scrollHeight
        return collapsible && (scrollHeight ?? 0) > 350
      },
      onClick: () => setIsExpanded((prev) => !prev)
    })

    return () => removeTool(TOOL_SPECS.expand.id)
  }, [collapsible, isExpanded, registerTool, removeTool, t, editorReady])

  // 自动换行工具
  useEffect(() => {
    registerTool({
      ...TOOL_SPECS.wrap,
      icon: isUnwrapped ? <WrapIcon className="icon" /> : <UnWrapIcon className="icon" />,
      tooltip: isUnwrapped ? t('code_block.wrap.on') : t('code_block.wrap.off'),
      visible: () => wrappable,
      onClick: () => setIsUnwrapped((prev) => !prev)
    })

    return () => removeTool(TOOL_SPECS.wrap.id)
  }, [wrappable, isUnwrapped, registerTool, removeTool, t])

  const handleSave = useCallback(() => {
    const currentDoc = editorViewRef.current?.state.doc.toString() ?? ''
    onSave?.(currentDoc)
  }, [onSave])

  // 保存按钮
  useEffect(() => {
    registerTool({
      ...TOOL_SPECS.save,
      icon: <SaveIcon className="icon" />,
      tooltip: t('code_block.edit.save'),
      onClick: handleSave
    })

    return () => removeTool(TOOL_SPECS.save.id)
  }, [handleSave, registerTool, removeTool, t])

  // 流式响应过程中计算 changes 来更新 EditorView
  // 无法处理用户在流式响应过程中编辑代码的情况（应该也不必处理）
  useEffect(() => {
    if (!editorViewRef.current) return

    const newContent = options?.stream ? (value ?? '').trimEnd() : (value ?? '')
    const currentDoc = editorViewRef.current.state.doc.toString()

    const changes = prepareCodeChanges(currentDoc, newContent)

    if (changes && changes.length > 0) {
      editorViewRef.current.dispatch({
        changes,
        annotations: [External.of(true)]
      })
    }
  }, [options?.stream, value])

  useEffect(() => {
    setIsExpanded(!collapsible)
  }, [collapsible])

  useEffect(() => {
    setIsUnwrapped(!wrappable)
  }, [wrappable])

  // 保存功能的快捷键
  const saveKeymap = useMemo(() => {
    return keymap.of([
      {
        key: 'Mod-s',
        run: () => {
          handleSave()
          return true
        },
        preventDefault: true
      }
    ])
  }, [handleSave])

  const customExtensions = useMemo(() => {
    return [
      ...(extensions ?? []),
      ...langExtensions,
      ...(isUnwrapped ? [] : [EditorView.lineWrapping]),
      ...(enableKeymap ? [saveKeymap] : [])
    ]
  }, [extensions, langExtensions, isUnwrapped, enableKeymap, saveKeymap])

  return (
    <CodeMirror
      // 维持一个稳定值，避免触发 CodeMirror 重置
      value={initialContent.current}
      placeholder={placeholder}
      width="100%"
      height={height}
      minHeight={minHeight}
      maxHeight={collapsible && !isExpanded ? (maxHeight ?? '350px') : 'none'}
      editable={true}
      // @ts-ignore 强制使用，见 react-codemirror 的 Example.tsx
      theme={activeCmTheme}
      extensions={customExtensions}
      onCreateEditor={(view: EditorView) => {
        editorViewRef.current = view
        setEditorReady(true)
      }}
      onChange={(value, viewUpdate) => {
        if (onChange && viewUpdate.docChanged) onChange(value)
      }}
      basicSetup={{
        dropCursor: true,
        allowMultipleSelections: true,
        indentOnInput: true,
        bracketMatching: true,
        closeBrackets: true,
        rectangularSelection: true,
        crosshairCursor: true,
        highlightActiveLineGutter: false,
        highlightSelectionMatches: true,
        closeBracketsKeymap: enableKeymap,
        searchKeymap: enableKeymap,
        foldKeymap: enableKeymap,
        completionKeymap: enableKeymap,
        lintKeymap: enableKeymap,
        ...customBasicSetup // override basicSetup
      }}
      style={{
        fontSize: `${fontSize - 1}px`,
        marginTop: 0,
<<<<<<< HEAD
        borderRadius: 'inherit'
=======
        borderRadius: 'inherit',
        ...style
>>>>>>> ba21a2c5
      }}
    />
  )
}

CodeEditor.displayName = 'CodeEditor'

/**
 * 使用 fast-diff 计算代码变更，再转换为 CodeMirror 的 changes。
 * 可以处理所有类型的变更，不过流式响应过程中多是插入操作。
 * @param oldCode 旧的代码内容
 * @param newCode 新的代码内容
 * @returns 用于 EditorView.dispatch 的 changes 数组
 */
function prepareCodeChanges(oldCode: string, newCode: string) {
  const diffResult = diff(oldCode, newCode)

  const changes: { from: number; to: number; insert: string }[] = []
  let offset = 0

  // operation: 1=插入, -1=删除, 0=相等
  for (const [operation, text] of diffResult) {
    if (operation === 1) {
      changes.push({
        from: offset,
        to: offset,
        insert: text
      })
    } else if (operation === -1) {
      changes.push({
        from: offset,
        to: offset + text.length,
        insert: ''
      })
      offset += text.length
    } else {
      offset += text.length
    }
  }

  return changes
}

export default memo(CodeEditor)<|MERGE_RESOLUTION|>--- conflicted
+++ resolved
@@ -10,8 +10,7 @@
   Text as UnWrapIcon,
   WrapText as WrapIcon
 } from 'lucide-react'
-import { useCallback, useEffect, useMemo, useRef, useState } from 'react'
-import { memo } from 'react'
+import { memo, useCallback, useEffect, useMemo, useRef, useState } from 'react'
 import { useTranslation } from 'react-i18next'
 
 import { useLanguageExtensions } from './hook'
@@ -229,12 +228,8 @@
       style={{
         fontSize: `${fontSize - 1}px`,
         marginTop: 0,
-<<<<<<< HEAD
-        borderRadius: 'inherit'
-=======
         borderRadius: 'inherit',
         ...style
->>>>>>> ba21a2c5
       }}
     />
   )
