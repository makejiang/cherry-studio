import { createSlice, PayloadAction } from '@reduxjs/toolkit'
import { TRANSLATE_PROMPT } from '@renderer/config/prompts'
import { CodeStyleVarious, LanguageVarious, ThemeMode, TranslateLanguageVarious } from '@renderer/types'
import { IpcChannel } from '@shared/IpcChannel'

import { WebDAVSyncState } from './backup'

export type SendMessageShortcut = 'Enter' | 'Shift+Enter' | 'Ctrl+Enter' | 'Command+Enter'

export type SidebarIcon = 'assistants' | 'agents' | 'paintings' | 'translate' | 'minapp' | 'knowledge' | 'files'

export const DEFAULT_SIDEBAR_ICONS: SidebarIcon[] = [
  'assistants',
  'agents',
  'paintings',
  'translate',
  'minapp',
  'knowledge',
  'files'
]

export interface NutstoreSyncRuntime extends WebDAVSyncState {}

export interface SettingsState {
  showAssistants: boolean
  showTopics: boolean
  sendMessageShortcut: SendMessageShortcut
  language: LanguageVarious
  targetLanguage: TranslateLanguageVarious
  proxyMode: 'system' | 'custom' | 'none'
  proxyUrl?: string
  userName: string
  showMessageDivider: boolean
  messageFont: 'system' | 'serif'
  showInputEstimatedTokens: boolean
  launchOnBoot: boolean
  launchToTray: boolean
  trayOnClose: boolean
  tray: boolean
  theme: ThemeMode
  windowStyle: 'transparent' | 'opaque'
  fontSize: number
  topicPosition: 'left' | 'right'
  showTopicTime: boolean
  showAssistantIcon: boolean
  pasteLongTextAsFile: boolean
  pasteLongTextThreshold: number
  clickAssistantToShowTopic: boolean
  autoCheckUpdate: boolean
  renderInputMessageAsMarkdown: boolean
  codeShowLineNumbers: boolean
  codeCollapsible: boolean
  codeWrappable: boolean
  // 代码块缓存
  codeCacheable: boolean
  codeCacheMaxSize: number
  codeCacheTTL: number
  codeCacheThreshold: number
  mathEngine: 'MathJax' | 'KaTeX'
  messageStyle: 'plain' | 'bubble'
  codeStyle: CodeStyleVarious
  foldDisplayMode: 'expanded' | 'compact'
  gridColumns: number
  gridPopoverTrigger: 'hover' | 'click'
  messageNavigation: 'none' | 'buttons' | 'anchor'
  // webdav 配置 host, user, pass, path
  webdavHost: string
  webdavUser: string
  webdavPass: string
  webdavPath: string
  webdavAutoSync: boolean
  webdavSyncInterval: number
  translateModelPrompt: string
  autoTranslateWithSpace: boolean
  enableTopicNaming: boolean
  customCss: string
  topicNamingPrompt: string
  // Sidebar icons
  sidebarIcons: {
    visible: SidebarIcon[]
    disabled: SidebarIcon[]
  }
  narrowMode: boolean
  // QuickAssistant
  enableQuickAssistant: boolean
  clickTrayToShowQuickAssistant: boolean
  multiModelMessageStyle: MultiModelMessageStyle
  readClipboardAtStartup: boolean
  notionDatabaseID: string | null
  notionApiKey: string | null
  notionPageNameKey: string | null
  markdownExportPath: string | null
  forceDollarMathInMarkdown: boolean
  useTopicNamingForMessageTitle: boolean
  thoughtAutoCollapse: boolean
  notionAutoSplit: boolean
  notionSplitSize: number
  yuqueToken: string | null
  yuqueUrl: string | null
  yuqueRepoId: string | null
  joplinToken: string | null
  joplinUrl: string | null
  defaultObsidianVault: string | null
  // 思源笔记配置
  siyuanApiUrl: string | null
  siyuanToken: string | null
  siyuanBoxId: string | null
  siyuanRootPath: string | null
  maxKeepAliveMinapps: number
  showOpenedMinappsInSidebar: boolean
  // 隐私设置
  enableDataCollection: boolean
<<<<<<< HEAD
  // TTS配置
  ttsEnabled: boolean
  ttsServiceType: string // TTS服务类型：openai或edge
  ttsApiKey: string
  ttsApiUrl: string
  ttsVoice: string
  ttsModel: string
  ttsCustomVoices: string[]
  ttsCustomModels: string[]
  // Edge TTS配置
  ttsEdgeVoice: string
  // TTS过滤选项
  ttsFilterOptions: {
    filterThinkingProcess: boolean  // 过滤思考过程
    filterMarkdown: boolean         // 过滤Markdown标记
    filterCodeBlocks: boolean       // 过滤代码块
    filterHtmlTags: boolean         // 过滤HTML标签
    maxTextLength: number           // 最大文本长度
  }
  // Quick Panel Triggers
  enableQuickPanelTriggers: boolean
  // Export Menu Options
=======
  enableQuickPanelTriggers: boolean
>>>>>>> 38cc3cb8
  exportMenuOptions: {
    image: boolean
    markdown: boolean
    markdown_reason: boolean
    notion: boolean
    yuque: boolean
    joplin: boolean
    obsidian: boolean
    siyuan: boolean
    docx: boolean
  }
}

export type MultiModelMessageStyle = 'horizontal' | 'vertical' | 'fold' | 'grid'

export const initialState: SettingsState = {
  showAssistants: true,
  showTopics: true,
  sendMessageShortcut: 'Enter',
  language: navigator.language as LanguageVarious,
  targetLanguage: 'english' as TranslateLanguageVarious,
  proxyMode: 'system',
  proxyUrl: undefined,
  userName: '',
  showMessageDivider: true,
  messageFont: 'system',
  showInputEstimatedTokens: false,
  launchOnBoot: false,
  launchToTray: false,
  trayOnClose: true,
  tray: true,
  theme: ThemeMode.auto,
  windowStyle: 'transparent',
  fontSize: 14,
  topicPosition: 'left',
  showTopicTime: false,
  showAssistantIcon: false,
  pasteLongTextAsFile: false,
  pasteLongTextThreshold: 1500,
  clickAssistantToShowTopic: true,
  autoCheckUpdate: true,
  renderInputMessageAsMarkdown: false,
  codeShowLineNumbers: false,
  codeCollapsible: false,
  codeWrappable: false,
  codeCacheable: false,
  codeCacheMaxSize: 1000, // 缓存最大容量，千字符数
  codeCacheTTL: 15, // 缓存过期时间，分钟
  codeCacheThreshold: 2, // 允许缓存的最小代码长度，千字符数
  mathEngine: 'KaTeX',
  messageStyle: 'plain',
  codeStyle: 'auto',
  foldDisplayMode: 'expanded',
  gridColumns: 2,
  gridPopoverTrigger: 'click',
  messageNavigation: 'none',
  webdavHost: '',
  webdavUser: '',
  webdavPass: '',
  webdavPath: '/cherry-studio',
  webdavAutoSync: false,
  webdavSyncInterval: 0,
  translateModelPrompt: TRANSLATE_PROMPT,
  autoTranslateWithSpace: false,
  enableTopicNaming: true,
  customCss: '',
  topicNamingPrompt: '',
  sidebarIcons: {
    visible: DEFAULT_SIDEBAR_ICONS,
    disabled: []
  },
  narrowMode: false,
  enableQuickAssistant: false,
  clickTrayToShowQuickAssistant: false,
  readClipboardAtStartup: true,
  multiModelMessageStyle: 'fold',
  notionDatabaseID: '',
  notionApiKey: '',
  notionPageNameKey: 'Name',
  markdownExportPath: null,
  forceDollarMathInMarkdown: false,
  useTopicNamingForMessageTitle: false,
  thoughtAutoCollapse: true,
  notionAutoSplit: false,
  notionSplitSize: 90,
  yuqueToken: '',
  yuqueUrl: '',
  yuqueRepoId: '',
  joplinToken: '',
  joplinUrl: '',
  defaultObsidianVault: null,
  siyuanApiUrl: null,
  siyuanToken: null,
  siyuanBoxId: null,
  siyuanRootPath: null,
  maxKeepAliveMinapps: 3,
  showOpenedMinappsInSidebar: true,
  enableDataCollection: false,
<<<<<<< HEAD
  // TTS配置
  ttsEnabled: false,
  ttsServiceType: 'openai', // 默认使用OpenAI TTS
  ttsApiKey: '',
  ttsApiUrl: 'https://api.openai.com/v1/audio/speech',
  ttsVoice: '',
  ttsModel: '',
  ttsCustomVoices: [],
  ttsCustomModels: [],
  // Edge TTS配置
  ttsEdgeVoice: 'zh-CN-XiaoxiaoNeural', // 默认使用小小的声音
  ttsFilterOptions: {
    filterThinkingProcess: true,  // 默认过滤思考过程
    filterMarkdown: true,         // 默认过滤Markdown标记
    filterCodeBlocks: true,       // 默认过滤代码块
    filterHtmlTags: true,         // 默认过滤HTML标签
    maxTextLength: 4000           // 默认最大文本长度
  },
  // Quick Panel Triggers
  enableQuickPanelTriggers: false,
  // Export Menu Options
=======
  enableQuickPanelTriggers: false,
>>>>>>> 38cc3cb8
  exportMenuOptions: {
    image: true,
    markdown: true,
    markdown_reason: true,
    notion: true,
    yuque: true,
    joplin: true,
    obsidian: true,
    siyuan: true,
    docx: true
  }
}

const settingsSlice = createSlice({
  name: 'settings',
  initialState,
  reducers: {
    setShowAssistants: (state, action: PayloadAction<boolean>) => {
      state.showAssistants = action.payload
    },
    toggleShowAssistants: (state) => {
      state.showAssistants = !state.showAssistants
    },
    setShowTopics: (state, action: PayloadAction<boolean>) => {
      state.showTopics = action.payload
    },
    toggleShowTopics: (state) => {
      state.showTopics = !state.showTopics
    },
    setSendMessageShortcut: (state, action: PayloadAction<SendMessageShortcut>) => {
      state.sendMessageShortcut = action.payload
    },
    setLanguage: (state, action: PayloadAction<LanguageVarious>) => {
      state.language = action.payload
      window.electron.ipcRenderer.send(IpcChannel.MiniWindowReload)
    },
    setTargetLanguage: (state, action: PayloadAction<TranslateLanguageVarious>) => {
      state.targetLanguage = action.payload
    },
    setProxyMode: (state, action: PayloadAction<'system' | 'custom' | 'none'>) => {
      state.proxyMode = action.payload
    },
    setProxyUrl: (state, action: PayloadAction<string | undefined>) => {
      state.proxyUrl = action.payload
    },
    setUserName: (state, action: PayloadAction<string>) => {
      state.userName = action.payload
    },
    setShowMessageDivider: (state, action: PayloadAction<boolean>) => {
      state.showMessageDivider = action.payload
    },
    setMessageFont: (state, action: PayloadAction<'system' | 'serif'>) => {
      state.messageFont = action.payload
    },
    setShowInputEstimatedTokens: (state, action: PayloadAction<boolean>) => {
      state.showInputEstimatedTokens = action.payload
    },
    setLaunchOnBoot: (state, action: PayloadAction<boolean>) => {
      state.launchOnBoot = action.payload
    },
    setLaunchToTray: (state, action: PayloadAction<boolean>) => {
      state.launchToTray = action.payload
    },
    setTray: (state, action: PayloadAction<boolean>) => {
      state.tray = action.payload
    },
    setTrayOnClose: (state, action: PayloadAction<boolean>) => {
      state.trayOnClose = action.payload
    },
    setTheme: (state, action: PayloadAction<ThemeMode>) => {
      state.theme = action.payload
    },
    setFontSize: (state, action: PayloadAction<number>) => {
      state.fontSize = action.payload
    },
    setWindowStyle: (state, action: PayloadAction<'transparent' | 'opaque'>) => {
      state.windowStyle = action.payload
    },
    setTopicPosition: (state, action: PayloadAction<'left' | 'right'>) => {
      state.topicPosition = action.payload
    },
    setShowTopicTime: (state, action: PayloadAction<boolean>) => {
      state.showTopicTime = action.payload
    },
    setShowAssistantIcon: (state, action: PayloadAction<boolean>) => {
      state.showAssistantIcon = action.payload
    },
    setPasteLongTextAsFile: (state, action: PayloadAction<boolean>) => {
      state.pasteLongTextAsFile = action.payload
    },
    setAutoCheckUpdate: (state, action: PayloadAction<boolean>) => {
      state.autoCheckUpdate = action.payload
    },
    setRenderInputMessageAsMarkdown: (state, action: PayloadAction<boolean>) => {
      state.renderInputMessageAsMarkdown = action.payload
    },
    setClickAssistantToShowTopic: (state, action: PayloadAction<boolean>) => {
      state.clickAssistantToShowTopic = action.payload
    },
    setWebdavHost: (state, action: PayloadAction<string>) => {
      state.webdavHost = action.payload
    },
    setWebdavUser: (state, action: PayloadAction<string>) => {
      state.webdavUser = action.payload
    },
    setWebdavPass: (state, action: PayloadAction<string>) => {
      state.webdavPass = action.payload
    },
    setWebdavPath: (state, action: PayloadAction<string>) => {
      state.webdavPath = action.payload
    },
    setWebdavAutoSync: (state, action: PayloadAction<boolean>) => {
      state.webdavAutoSync = action.payload
    },
    setWebdavSyncInterval: (state, action: PayloadAction<number>) => {
      state.webdavSyncInterval = action.payload
    },
    setCodeShowLineNumbers: (state, action: PayloadAction<boolean>) => {
      state.codeShowLineNumbers = action.payload
    },
    setCodeCollapsible: (state, action: PayloadAction<boolean>) => {
      state.codeCollapsible = action.payload
    },
    setCodeWrappable: (state, action: PayloadAction<boolean>) => {
      state.codeWrappable = action.payload
    },
    setCodeCacheable: (state, action: PayloadAction<boolean>) => {
      state.codeCacheable = action.payload
    },
    setCodeCacheMaxSize: (state, action: PayloadAction<number>) => {
      state.codeCacheMaxSize = action.payload
    },
    setCodeCacheTTL: (state, action: PayloadAction<number>) => {
      state.codeCacheTTL = action.payload
    },
    setCodeCacheThreshold: (state, action: PayloadAction<number>) => {
      state.codeCacheThreshold = action.payload
    },
    setMathEngine: (state, action: PayloadAction<'MathJax' | 'KaTeX'>) => {
      state.mathEngine = action.payload
    },
    setFoldDisplayMode: (state, action: PayloadAction<'expanded' | 'compact'>) => {
      state.foldDisplayMode = action.payload
    },
    setGridColumns: (state, action: PayloadAction<number>) => {
      state.gridColumns = action.payload
    },
    setGridPopoverTrigger: (state, action: PayloadAction<'hover' | 'click'>) => {
      state.gridPopoverTrigger = action.payload
    },
    setMessageStyle: (state, action: PayloadAction<'plain' | 'bubble'>) => {
      state.messageStyle = action.payload
    },
    setCodeStyle: (state, action: PayloadAction<CodeStyleVarious>) => {
      state.codeStyle = action.payload
    },
    setTranslateModelPrompt: (state, action: PayloadAction<string>) => {
      state.translateModelPrompt = action.payload
    },
    setAutoTranslateWithSpace: (state, action: PayloadAction<boolean>) => {
      state.autoTranslateWithSpace = action.payload
    },
    setEnableTopicNaming: (state, action: PayloadAction<boolean>) => {
      state.enableTopicNaming = action.payload
    },
    setPasteLongTextThreshold: (state, action: PayloadAction<number>) => {
      state.pasteLongTextThreshold = action.payload
    },
    setCustomCss: (state, action: PayloadAction<string>) => {
      state.customCss = action.payload
    },
    setTopicNamingPrompt: (state, action: PayloadAction<string>) => {
      state.topicNamingPrompt = action.payload
    },
    setSidebarIcons: (state, action: PayloadAction<{ visible?: SidebarIcon[]; disabled?: SidebarIcon[] }>) => {
      if (action.payload.visible) {
        state.sidebarIcons.visible = action.payload.visible
      }
      if (action.payload.disabled) {
        state.sidebarIcons.disabled = action.payload.disabled
      }
    },
    setNarrowMode: (state, action: PayloadAction<boolean>) => {
      state.narrowMode = action.payload
    },
    setClickTrayToShowQuickAssistant: (state, action: PayloadAction<boolean>) => {
      state.clickTrayToShowQuickAssistant = action.payload
    },
    setEnableQuickAssistant: (state, action: PayloadAction<boolean>) => {
      state.enableQuickAssistant = action.payload
    },
    setReadClipboardAtStartup: (state, action: PayloadAction<boolean>) => {
      state.readClipboardAtStartup = action.payload
    },
    setMultiModelMessageStyle: (state, action: PayloadAction<'horizontal' | 'vertical' | 'fold' | 'grid'>) => {
      state.multiModelMessageStyle = action.payload
    },
    setNotionDatabaseID: (state, action: PayloadAction<string>) => {
      state.notionDatabaseID = action.payload
    },
    setNotionApiKey: (state, action: PayloadAction<string>) => {
      state.notionApiKey = action.payload
    },
    setNotionPageNameKey: (state, action: PayloadAction<string>) => {
      state.notionPageNameKey = action.payload
    },
    setmarkdownExportPath: (state, action: PayloadAction<string | null>) => {
      state.markdownExportPath = action.payload
    },
    setForceDollarMathInMarkdown: (state, action: PayloadAction<boolean>) => {
      state.forceDollarMathInMarkdown = action.payload
    },
    setUseTopicNamingForMessageTitle: (state, action: PayloadAction<boolean>) => {
      state.useTopicNamingForMessageTitle = action.payload
    },
    setThoughtAutoCollapse: (state, action: PayloadAction<boolean>) => {
      state.thoughtAutoCollapse = action.payload
    },
    setNotionAutoSplit: (state, action: PayloadAction<boolean>) => {
      state.notionAutoSplit = action.payload
    },
    setNotionSplitSize: (state, action: PayloadAction<number>) => {
      state.notionSplitSize = action.payload
    },
    setYuqueToken: (state, action: PayloadAction<string>) => {
      state.yuqueToken = action.payload
    },
    setYuqueRepoId: (state, action: PayloadAction<string>) => {
      state.yuqueRepoId = action.payload
    },
    setYuqueUrl: (state, action: PayloadAction<string>) => {
      state.yuqueUrl = action.payload
    },
    setJoplinToken: (state, action: PayloadAction<string>) => {
      state.joplinToken = action.payload
    },
    setJoplinUrl: (state, action: PayloadAction<string>) => {
      state.joplinUrl = action.payload
    },
    setSiyuanApiUrl: (state, action: PayloadAction<string>) => {
      state.siyuanApiUrl = action.payload
    },
    setSiyuanToken: (state, action: PayloadAction<string>) => {
      state.siyuanToken = action.payload
    },
    setSiyuanBoxId: (state, action: PayloadAction<string>) => {
      state.siyuanBoxId = action.payload
    },
    setSiyuanRootPath: (state, action: PayloadAction<string>) => {
      state.siyuanRootPath = action.payload
    },
    setMessageNavigation: (state, action: PayloadAction<'none' | 'buttons' | 'anchor'>) => {
      state.messageNavigation = action.payload
    },
    setDefaultObsidianVault: (state, action: PayloadAction<string>) => {
      state.defaultObsidianVault = action.payload
    },
    setMaxKeepAliveMinapps: (state, action: PayloadAction<number>) => {
      state.maxKeepAliveMinapps = action.payload
    },
    setShowOpenedMinappsInSidebar: (state, action: PayloadAction<boolean>) => {
      state.showOpenedMinappsInSidebar = action.payload
    },
    setEnableDataCollection: (state, action: PayloadAction<boolean>) => {
      state.enableDataCollection = action.payload
    },
    // TTS相关的action
    setTtsEnabled: (state, action: PayloadAction<boolean>) => {
      state.ttsEnabled = action.payload
    },
    setTtsServiceType: (state, action: PayloadAction<string>) => {
      state.ttsServiceType = action.payload
    },
    setTtsApiKey: (state, action: PayloadAction<string>) => {
      state.ttsApiKey = action.payload
    },
    setTtsApiUrl: (state, action: PayloadAction<string>) => {
      state.ttsApiUrl = action.payload
    },
    setTtsEdgeVoice: (state, action: PayloadAction<string>) => {
      state.ttsEdgeVoice = action.payload
    },
    setTtsVoice: (state, action: PayloadAction<string>) => {
      state.ttsVoice = action.payload
    },
    setTtsModel: (state, action: PayloadAction<string>) => {
      state.ttsModel = action.payload
    },
    setTtsCustomVoices: (state, action: PayloadAction<string[]>) => {
      // 确保所有值都是字符串
      state.ttsCustomVoices = action.payload
        .filter(voice => voice !== null && voice !== undefined)
        .map(voice => typeof voice === 'string' ? voice : String(voice))
    },
    setTtsCustomModels: (state, action: PayloadAction<string[]>) => {
      // 确保所有值都是字符串
      state.ttsCustomModels = action.payload
        .filter(model => model !== null && model !== undefined)
        .map(model => typeof model === 'string' ? model : String(model))
    },
    resetTtsCustomValues: (state) => {
      // 重置所有自定义音色和模型
      state.ttsCustomVoices = [];
      state.ttsCustomModels = [];
    },
    addTtsCustomVoice: (state, action: PayloadAction<string>) => {
      // 确保添加的是字符串
      const voiceStr = typeof action.payload === 'string' ? action.payload : String(action.payload);

      // 检查是否已存在相同的音色
      const exists = state.ttsCustomVoices.some(voice => {
        if (typeof voice === 'string') {
          return voice === voiceStr;
        }
        return String(voice) === voiceStr;
      });

      if (!exists) {
        state.ttsCustomVoices.push(voiceStr);
      }
    },
    addTtsCustomModel: (state, action: PayloadAction<string>) => {
      // 确保添加的是字符串
      const modelStr = typeof action.payload === 'string' ? action.payload : String(action.payload);

      // 检查是否已存在相同的模型
      const exists = state.ttsCustomModels.some(model => {
        if (typeof model === 'string') {
          return model === modelStr;
        }
        return String(model) === modelStr;
      });

      if (!exists) {
        state.ttsCustomModels.push(modelStr);
      }
    },
    removeTtsCustomVoice: (state, action: PayloadAction<string>) => {
      // 确保删除的是字符串
      const voiceStr = typeof action.payload === 'string' ? action.payload : String(action.payload);

      // 过滤掉要删除的音色
      state.ttsCustomVoices = state.ttsCustomVoices.filter(voice => {
        if (typeof voice === 'string') {
          return voice !== voiceStr;
        }
        return String(voice) !== voiceStr;
      });
    },
    removeTtsCustomModel: (state, action: PayloadAction<string>) => {
      // 确保删除的是字符串
      const modelStr = typeof action.payload === 'string' ? action.payload : String(action.payload);

      // 过滤掉要删除的模型
      state.ttsCustomModels = state.ttsCustomModels.filter(model => {
        if (typeof model === 'string') {
          return model !== modelStr;
        }
        return String(model) !== modelStr;
      });
    },
    // TTS过滤选项的action
    setTtsFilterOptions: (state, action: PayloadAction<{
      filterThinkingProcess?: boolean
      filterMarkdown?: boolean
      filterCodeBlocks?: boolean
      filterHtmlTags?: boolean
      maxTextLength?: number
    }>) => {
      state.ttsFilterOptions = {
        ...state.ttsFilterOptions,
        ...action.payload
      }
    },
    // Quick Panel Triggers action
    setEnableQuickPanelTriggers: (state, action: PayloadAction<boolean>) => {
      state.enableQuickPanelTriggers = action.payload
    },
    setExportMenuOptions: (state, action: PayloadAction<typeof initialState.exportMenuOptions>) => {
      state.exportMenuOptions = action.payload
    },
    setEnableQuickPanelTriggers: (state, action: PayloadAction<boolean>) => {
      state.enableQuickPanelTriggers = action.payload
    }
  }
})

const settingsActions = settingsSlice.actions

export const {
  setShowAssistants,
  toggleShowAssistants,
  setShowTopics,
  toggleShowTopics,
  setSendMessageShortcut,
  setLanguage,
  setTargetLanguage,
  setProxyMode,
  setProxyUrl,
  setUserName,
  setShowMessageDivider,
  setMessageFont,
  setShowInputEstimatedTokens,
  setLaunchOnBoot,
  setLaunchToTray,
  setTrayOnClose,
  setTray,
  setTheme,
  setFontSize,
  setWindowStyle,
  setTopicPosition,
  setShowTopicTime,
  setShowAssistantIcon,
  setPasteLongTextAsFile,
  setAutoCheckUpdate,
  setRenderInputMessageAsMarkdown,
  setClickAssistantToShowTopic,
  setWebdavHost,
  setWebdavUser,
  setWebdavPass,
  setWebdavPath,
  setWebdavAutoSync,
  setWebdavSyncInterval,
  setCodeShowLineNumbers,
  setCodeCollapsible,
  setCodeWrappable,
  setCodeCacheable,
  setCodeCacheMaxSize,
  setCodeCacheTTL,
  setCodeCacheThreshold,
  setMathEngine,
  setFoldDisplayMode,
  setGridColumns,
  setGridPopoverTrigger,
  setMessageStyle,
  setCodeStyle,
  setTranslateModelPrompt,
  setAutoTranslateWithSpace,
  setEnableTopicNaming,
  setPasteLongTextThreshold,
  setCustomCss,
  setTopicNamingPrompt,
  setSidebarIcons,
  setNarrowMode,
  setClickTrayToShowQuickAssistant,
  setEnableQuickAssistant,
  setReadClipboardAtStartup,
  setMultiModelMessageStyle,
  setNotionDatabaseID,
  setNotionApiKey,
  setNotionPageNameKey,
  setmarkdownExportPath,
  setForceDollarMathInMarkdown,
  setUseTopicNamingForMessageTitle,
  setThoughtAutoCollapse,
  setNotionAutoSplit,
  setNotionSplitSize,
  setYuqueToken,
  setYuqueRepoId,
  setYuqueUrl,
  setJoplinToken,
  setJoplinUrl,
  setMessageNavigation,
  setDefaultObsidianVault,
  setSiyuanApiUrl,
  setSiyuanToken,
  setSiyuanBoxId,
  setSiyuanRootPath,
  setMaxKeepAliveMinapps,
  setShowOpenedMinappsInSidebar,
  setEnableDataCollection,
<<<<<<< HEAD
  setExportMenuOptions,
  // TTS相关的action
  setTtsEnabled,
  setTtsServiceType,
  setTtsApiKey,
  setTtsApiUrl,
  setTtsEdgeVoice,
  setTtsVoice,
  setTtsModel,
  setTtsCustomVoices,
  setTtsCustomModels,
  resetTtsCustomValues,
  addTtsCustomVoice,
  addTtsCustomModel,
  removeTtsCustomVoice,
  removeTtsCustomModel,
  setTtsFilterOptions,
  // Quick Panel Triggers action
  setEnableQuickPanelTriggers
} = settingsActions
=======
  setEnableQuickPanelTriggers,
  setExportMenuOptions
} = settingsSlice.actions
>>>>>>> 38cc3cb8

export default settingsSlice.reducer<|MERGE_RESOLUTION|>--- conflicted
+++ resolved
@@ -110,7 +110,6 @@
   showOpenedMinappsInSidebar: boolean
   // 隐私设置
   enableDataCollection: boolean
-<<<<<<< HEAD
   // TTS配置
   ttsEnabled: boolean
   ttsServiceType: string // TTS服务类型：openai或edge
@@ -124,18 +123,15 @@
   ttsEdgeVoice: string
   // TTS过滤选项
   ttsFilterOptions: {
-    filterThinkingProcess: boolean  // 过滤思考过程
-    filterMarkdown: boolean         // 过滤Markdown标记
-    filterCodeBlocks: boolean       // 过滤代码块
-    filterHtmlTags: boolean         // 过滤HTML标签
-    maxTextLength: number           // 最大文本长度
+    filterThinkingProcess: boolean // 过滤思考过程
+    filterMarkdown: boolean // 过滤Markdown标记
+    filterCodeBlocks: boolean // 过滤代码块
+    filterHtmlTags: boolean // 过滤HTML标签
+    maxTextLength: number // 最大文本长度
   }
   // Quick Panel Triggers
   enableQuickPanelTriggers: boolean
   // Export Menu Options
-=======
-  enableQuickPanelTriggers: boolean
->>>>>>> 38cc3cb8
   exportMenuOptions: {
     image: boolean
     markdown: boolean
@@ -234,7 +230,6 @@
   maxKeepAliveMinapps: 3,
   showOpenedMinappsInSidebar: true,
   enableDataCollection: false,
-<<<<<<< HEAD
   // TTS配置
   ttsEnabled: false,
   ttsServiceType: 'openai', // 默认使用OpenAI TTS
@@ -247,18 +242,15 @@
   // Edge TTS配置
   ttsEdgeVoice: 'zh-CN-XiaoxiaoNeural', // 默认使用小小的声音
   ttsFilterOptions: {
-    filterThinkingProcess: true,  // 默认过滤思考过程
-    filterMarkdown: true,         // 默认过滤Markdown标记
-    filterCodeBlocks: true,       // 默认过滤代码块
-    filterHtmlTags: true,         // 默认过滤HTML标签
-    maxTextLength: 4000           // 默认最大文本长度
+    filterThinkingProcess: true, // 默认过滤思考过程
+    filterMarkdown: true, // 默认过滤Markdown标记
+    filterCodeBlocks: true, // 默认过滤代码块
+    filterHtmlTags: true, // 默认过滤HTML标签
+    maxTextLength: 4000 // 默认最大文本长度
   },
   // Quick Panel Triggers
   enableQuickPanelTriggers: false,
   // Export Menu Options
-=======
-  enableQuickPanelTriggers: false,
->>>>>>> 38cc3cb8
   exportMenuOptions: {
     image: true,
     markdown: true,
@@ -550,84 +542,87 @@
     setTtsCustomVoices: (state, action: PayloadAction<string[]>) => {
       // 确保所有值都是字符串
       state.ttsCustomVoices = action.payload
-        .filter(voice => voice !== null && voice !== undefined)
-        .map(voice => typeof voice === 'string' ? voice : String(voice))
+        .filter((voice) => voice !== null && voice !== undefined)
+        .map((voice) => (typeof voice === 'string' ? voice : String(voice)))
     },
     setTtsCustomModels: (state, action: PayloadAction<string[]>) => {
       // 确保所有值都是字符串
       state.ttsCustomModels = action.payload
-        .filter(model => model !== null && model !== undefined)
-        .map(model => typeof model === 'string' ? model : String(model))
+        .filter((model) => model !== null && model !== undefined)
+        .map((model) => (typeof model === 'string' ? model : String(model)))
     },
     resetTtsCustomValues: (state) => {
       // 重置所有自定义音色和模型
-      state.ttsCustomVoices = [];
-      state.ttsCustomModels = [];
+      state.ttsCustomVoices = []
+      state.ttsCustomModels = []
     },
     addTtsCustomVoice: (state, action: PayloadAction<string>) => {
       // 确保添加的是字符串
-      const voiceStr = typeof action.payload === 'string' ? action.payload : String(action.payload);
+      const voiceStr = typeof action.payload === 'string' ? action.payload : String(action.payload)
 
       // 检查是否已存在相同的音色
-      const exists = state.ttsCustomVoices.some(voice => {
+      const exists = state.ttsCustomVoices.some((voice) => {
         if (typeof voice === 'string') {
-          return voice === voiceStr;
+          return voice === voiceStr
         }
-        return String(voice) === voiceStr;
-      });
+        return String(voice) === voiceStr
+      })
 
       if (!exists) {
-        state.ttsCustomVoices.push(voiceStr);
+        state.ttsCustomVoices.push(voiceStr)
       }
     },
     addTtsCustomModel: (state, action: PayloadAction<string>) => {
       // 确保添加的是字符串
-      const modelStr = typeof action.payload === 'string' ? action.payload : String(action.payload);
+      const modelStr = typeof action.payload === 'string' ? action.payload : String(action.payload)
 
       // 检查是否已存在相同的模型
-      const exists = state.ttsCustomModels.some(model => {
+      const exists = state.ttsCustomModels.some((model) => {
         if (typeof model === 'string') {
-          return model === modelStr;
+          return model === modelStr
         }
-        return String(model) === modelStr;
-      });
+        return String(model) === modelStr
+      })
 
       if (!exists) {
-        state.ttsCustomModels.push(modelStr);
+        state.ttsCustomModels.push(modelStr)
       }
     },
     removeTtsCustomVoice: (state, action: PayloadAction<string>) => {
       // 确保删除的是字符串
-      const voiceStr = typeof action.payload === 'string' ? action.payload : String(action.payload);
+      const voiceStr = typeof action.payload === 'string' ? action.payload : String(action.payload)
 
       // 过滤掉要删除的音色
-      state.ttsCustomVoices = state.ttsCustomVoices.filter(voice => {
+      state.ttsCustomVoices = state.ttsCustomVoices.filter((voice) => {
         if (typeof voice === 'string') {
-          return voice !== voiceStr;
+          return voice !== voiceStr
         }
-        return String(voice) !== voiceStr;
-      });
+        return String(voice) !== voiceStr
+      })
     },
     removeTtsCustomModel: (state, action: PayloadAction<string>) => {
       // 确保删除的是字符串
-      const modelStr = typeof action.payload === 'string' ? action.payload : String(action.payload);
+      const modelStr = typeof action.payload === 'string' ? action.payload : String(action.payload)
 
       // 过滤掉要删除的模型
-      state.ttsCustomModels = state.ttsCustomModels.filter(model => {
+      state.ttsCustomModels = state.ttsCustomModels.filter((model) => {
         if (typeof model === 'string') {
-          return model !== modelStr;
+          return model !== modelStr
         }
-        return String(model) !== modelStr;
-      });
+        return String(model) !== modelStr
+      })
     },
     // TTS过滤选项的action
-    setTtsFilterOptions: (state, action: PayloadAction<{
-      filterThinkingProcess?: boolean
-      filterMarkdown?: boolean
-      filterCodeBlocks?: boolean
-      filterHtmlTags?: boolean
-      maxTextLength?: number
-    }>) => {
+    setTtsFilterOptions: (
+      state,
+      action: PayloadAction<{
+        filterThinkingProcess?: boolean
+        filterMarkdown?: boolean
+        filterCodeBlocks?: boolean
+        filterHtmlTags?: boolean
+        maxTextLength?: number
+      }>
+    ) => {
       state.ttsFilterOptions = {
         ...state.ttsFilterOptions,
         ...action.payload
@@ -639,14 +634,9 @@
     },
     setExportMenuOptions: (state, action: PayloadAction<typeof initialState.exportMenuOptions>) => {
       state.exportMenuOptions = action.payload
-    },
-    setEnableQuickPanelTriggers: (state, action: PayloadAction<boolean>) => {
-      state.enableQuickPanelTriggers = action.payload
     }
   }
 })
-
-const settingsActions = settingsSlice.actions
 
 export const {
   setShowAssistants,
@@ -730,9 +720,8 @@
   setMaxKeepAliveMinapps,
   setShowOpenedMinappsInSidebar,
   setEnableDataCollection,
-<<<<<<< HEAD
+  setEnableQuickPanelTriggers,
   setExportMenuOptions,
-  // TTS相关的action
   setTtsEnabled,
   setTtsServiceType,
   setTtsApiKey,
@@ -747,14 +736,7 @@
   addTtsCustomModel,
   removeTtsCustomVoice,
   removeTtsCustomModel,
-  setTtsFilterOptions,
-  // Quick Panel Triggers action
-  setEnableQuickPanelTriggers
-} = settingsActions
-=======
-  setEnableQuickPanelTriggers,
-  setExportMenuOptions
+  setTtsFilterOptions
 } = settingsSlice.actions
->>>>>>> 38cc3cb8
 
 export default settingsSlice.reducer