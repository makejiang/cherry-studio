--- conflicted
+++ resolved
@@ -183,11 +183,7 @@
     knowledgeEmbed: boolean
   }
   defaultPaintingProvider: PaintingProvider
-<<<<<<< HEAD
-  s3: S3Config
   transparentWindow: boolean
-=======
->>>>>>> 0218bf6c
 }
 
 export type MultiModelMessageStyle = 'horizontal' | 'vertical' | 'fold' | 'grid'
@@ -330,24 +326,8 @@
     backup: false,
     knowledgeEmbed: false
   },
-<<<<<<< HEAD
   defaultPaintingProvider: 'aihubmix',
-  transparentWindow: true,
-  s3: {
-    endpoint: '',
-    region: '',
-    bucket: '',
-    accessKeyId: '',
-    secretAccessKey: '',
-    root: '',
-    autoSync: false,
-    syncInterval: 0,
-    maxBackups: 0,
-    skipBackupFile: false
-  }
-=======
-  defaultPaintingProvider: 'aihubmix'
->>>>>>> 0218bf6c
+  transparentWindow: true
 }
 
 const settingsSlice = createSlice({
@@ -705,15 +685,9 @@
     },
     setDefaultPaintingProvider: (state, action: PayloadAction<PaintingProvider>) => {
       state.defaultPaintingProvider = action.payload
-<<<<<<< HEAD
-    },
-    setS3: (state, action: PayloadAction<S3Config>) => {
-      state.s3 = action.payload
     },
     setTransparentWindow: (state, action: PayloadAction<boolean>) => {
       state.transparentWindow = action.payload
-=======
->>>>>>> 0218bf6c
     }
   }
 })
@@ -820,13 +794,8 @@
   setOpenAISummaryText,
   setOpenAIServiceTier,
   setNotificationSettings,
-<<<<<<< HEAD
   setDefaultPaintingProvider,
-  setS3,
   setTransparentWindow
-=======
-  setDefaultPaintingProvider
->>>>>>> 0218bf6c
 } = settingsSlice.actions
 
 export default settingsSlice.reducer