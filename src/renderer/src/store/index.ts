--- conflicted
+++ resolved
@@ -40,11 +40,7 @@
   {
     key: 'cherry-studio',
     storage,
-<<<<<<< HEAD
-    version: 82,
-=======
     version: 83,
->>>>>>> bc1d6157
     blacklist: ['runtime', 'messages'],
     migrate
   },
