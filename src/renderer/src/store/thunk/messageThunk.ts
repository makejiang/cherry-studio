--- conflicted
+++ resolved
@@ -8,19 +8,15 @@
 import { estimateMessagesUsage } from '@renderer/services/TokenService'
 import store from '@renderer/store'
 import { updateTopicUpdatedAt } from '@renderer/store/assistants'
-<<<<<<< HEAD
 import {
   type Assistant,
   type ExternalToolResult,
-  type FileType,
+  type FileMetadata,
   type MCPToolResponse,
   type Model,
   type Topic,
   WebSearchSource
 } from '@renderer/types'
-=======
-import type { Assistant, ExternalToolResult, FileMetadata, MCPToolResponse, Model, Topic } from '@renderer/types'
->>>>>>> 25d6a1f0
 import type {
   CitationMessageBlock,
   FileMessageBlock,
