import { nanoid } from '@reduxjs/toolkit'
import { isMac } from '@renderer/config/constant'
import { DEFAULT_MIN_APPS } from '@renderer/config/minapps'
import { SYSTEM_MODELS } from '@renderer/config/models'
import { TRANSLATE_PROMPT } from '@renderer/config/prompts'
import db from '@renderer/databases'
import i18n from '@renderer/i18n'
import { Assistant, WebSearchProvider } from '@renderer/types'
import { getDefaultGroupName, getLeadingEmoji, runAsyncFunction, uuid } from '@renderer/utils'
import { isEmpty } from 'lodash'
import { createMigrate } from 'redux-persist'

import { RootState } from '.'
import { DEFAULT_TOOL_ORDER } from './inputTools'
import { INITIAL_PROVIDERS, moveProvider } from './llm'
import { mcpSlice } from './mcp'
import { DEFAULT_SIDEBAR_ICONS, initialState as settingsInitialState } from './settings'
import { defaultWebSearchProviders } from './websearch'

// remove logo base64 data to reduce the size of the state
function removeMiniAppIconsFromState(state: RootState) {
  if (state.minapps) {
    state.minapps.enabled = state.minapps.enabled.map((app) => ({ ...app, logo: undefined }))
    state.minapps.disabled = state.minapps.disabled.map((app) => ({ ...app, logo: undefined }))
    state.minapps.pinned = state.minapps.pinned.map((app) => ({ ...app, logo: undefined }))
  }
}

function removeMiniAppFromState(state: RootState, id: string) {
  if (state.minapps) {
    state.minapps.enabled = state.minapps.enabled.filter((app) => app.id !== id)
    state.minapps.disabled = state.minapps.disabled.filter((app) => app.id !== id)
  }
}

function addMiniApp(state: RootState, id: string) {
  if (state.minapps) {
    const app = DEFAULT_MIN_APPS.find((app) => app.id === id)
    if (app) {
      if (!state.minapps.enabled.find((app) => app.id === id)) {
        state.minapps.enabled.push(app)
      }
    }
  }
}

// add provider to state
function addProvider(state: RootState, id: string) {
  if (!state.llm.providers.find((p) => p.id === id)) {
    const _provider = INITIAL_PROVIDERS.find((p) => p.id === id)
    if (_provider) {
      state.llm.providers.push(_provider)
    }
  }
}

function addWebSearchProvider(state: RootState, id: string) {
  if (state.websearch && state.websearch.providers) {
    if (!state.websearch.providers.find((p) => p.id === id)) {
      const provider = defaultWebSearchProviders.find((p) => p.id === id)
      if (provider) {
        state.websearch.providers.push(provider)
      }
    }
  }
}

function updateWebSearchProvider(state: RootState, provider: Partial<WebSearchProvider>) {
  if (state.websearch && state.websearch.providers) {
    const index = state.websearch.providers.findIndex((p) => p.id === provider.id)
    if (index !== -1) {
      state.websearch.providers[index] = {
        ...state.websearch.providers[index],
        ...provider
      }
    }
  }
}

const migrateConfig = {
  '2': (state: RootState) => {
    try {
      addProvider(state, 'yi')
      return state
    } catch (error) {
      return state
    }
  },
  '3': (state: RootState) => {
    try {
      addProvider(state, 'zhipu')
      return state
    } catch (error) {
      return state
    }
  },
  '4': (state: RootState) => {
    try {
      addProvider(state, 'ollama')
      return state
    } catch (error) {
      return state
    }
  },
  '5': (state: RootState) => {
    try {
      addProvider(state, 'moonshot')
      return state
    } catch (error) {
      return state
    }
  },
  '6': (state: RootState) => {
    try {
      addProvider(state, 'openrouter')
      return state
    } catch (error) {
      return state
    }
  },
  '7': (state: RootState) => {
    try {
      return {
        ...state,
        settings: {
          ...state.settings,
          language: navigator.language
        }
      }
    } catch (error) {
      return state
    }
  },
  '8': (state: RootState) => {
    try {
      const fixAssistantName = (assistant: Assistant) => {
        if (isEmpty(assistant.name)) {
          assistant.name = i18n.t(`assistant.${assistant.id}.name`)
        }

        assistant.topics = assistant.topics.map((topic) => {
          if (isEmpty(topic.name)) {
            topic.name = i18n.t(`assistant.${assistant.id}.topic.name`)
          }
          return topic
        })

        return assistant
      }

      return {
        ...state,
        assistants: {
          ...state.assistants,
          defaultAssistant: fixAssistantName(state.assistants.defaultAssistant),
          assistants: state.assistants.assistants.map((assistant) => fixAssistantName(assistant))
        }
      }
    } catch (error) {
      return state
    }
  },
  '9': (state: RootState) => {
    try {
      return {
        ...state,
        llm: {
          ...state.llm,
          providers: state.llm.providers.map((provider) => {
            if (provider.id === 'zhipu' && provider.models[0] && provider.models[0].id === 'llama3-70b-8192') {
              provider.models = SYSTEM_MODELS.zhipu
            }
            return provider
          })
        }
      }
    } catch (error) {
      return state
    }
  },
  '10': (state: RootState) => {
    try {
      addProvider(state, 'baichuan')
      return state
    } catch (error) {
      return state
    }
  },
  '11': (state: RootState) => {
    try {
      addProvider(state, 'dashscope')
      addProvider(state, 'anthropic')
      return state
    } catch (error) {
      return state
    }
  },
  '12': (state: RootState) => {
    try {
      addProvider(state, 'aihubmix')
      return state
    } catch (error) {
      return state
    }
  },
  '13': (state: RootState) => {
    try {
      return {
        ...state,
        assistants: {
          ...state.assistants,
          defaultAssistant: {
            ...state.assistants.defaultAssistant,
            name: ['Default Assistant', '默认助手'].includes(state.assistants.defaultAssistant.name)
              ? i18n.t(`assistant.default.name`)
              : state.assistants.defaultAssistant.name
          }
        }
      }
    } catch (error) {
      return state
    }
  },
  '14': (state: RootState) => {
    try {
      return {
        ...state,
        settings: {
          ...state.settings,
          showAssistants: true,
          proxyUrl: undefined
        }
      }
    } catch (error) {
      return state
    }
  },
  '15': (state: RootState) => {
    try {
      return {
        ...state,
        settings: {
          ...state.settings,
          userName: '',
          showMessageDivider: true
        }
      }
    } catch (error) {
      return state
    }
  },
  '16': (state: RootState) => {
    try {
      return {
        ...state,
        settings: {
          ...state.settings,
          messageFont: 'system',
          showInputEstimatedTokens: false
        }
      }
    } catch (error) {
      return state
    }
  },
  '17': (state: RootState) => {
    try {
      return {
        ...state,
        settings: {
          ...state.settings,
          theme: 'auto'
        }
      }
    } catch (error) {
      return state
    }
  },
  '19': (state: RootState) => {
    try {
      return {
        ...state,
        agents: {
          agents: []
        },
        llm: {
          ...state.llm,
          settings: {
            ollama: {
              keepAliveTime: 5
            }
          }
        }
      }
    } catch (error) {
      return state
    }
  },
  '20': (state: RootState) => {
    try {
      return {
        ...state,
        settings: {
          ...state.settings,
          fontSize: 14
        }
      }
    } catch (error) {
      return state
    }
  },
  '21': (state: RootState) => {
    try {
      addProvider(state, 'gemini')
      addProvider(state, 'stepfun')
      addProvider(state, 'doubao')
      return state
    } catch (error) {
      return state
    }
  },
  '22': (state: RootState) => {
    try {
      addProvider(state, 'minimax')
      return state
    } catch (error) {
      return state
    }
  },
  '23': (state: RootState) => {
    try {
      return {
        ...state,
        settings: {
          ...state.settings,
          showTopics: true,
          windowStyle: 'transparent'
        }
      }
    } catch (error) {
      return state
    }
  },
  '24': (state: RootState) => {
    try {
      return {
        ...state,
        assistants: {
          ...state.assistants,
          assistants: state.assistants.assistants.map((assistant) => ({
            ...assistant,
            topics: assistant.topics.map((topic) => ({
              ...topic,
              createdAt: new Date().toISOString(),
              updatedAt: new Date().toISOString()
            }))
          }))
        },
        settings: {
          ...state.settings,
          topicPosition: 'right'
        }
      }
    } catch (error) {
      return state
    }
  },
  '25': (state: RootState) => {
    try {
      addProvider(state, 'github')
      return state
    } catch (error) {
      return state
    }
  },
  '26': (state: RootState) => {
    try {
      addProvider(state, 'ocoolai')
      return state
    } catch (error) {
      return state
    }
  },
  '27': (state: RootState) => {
    try {
      return {
        ...state,
        settings: {
          ...state.settings,
          renderInputMessageAsMarkdown: true
        }
      }
    } catch (error) {
      return state
    }
  },
  '28': (state: RootState) => {
    try {
      addProvider(state, 'together')
      addProvider(state, 'fireworks')
      addProvider(state, 'zhinao')
      addProvider(state, 'hunyuan')
      addProvider(state, 'nvidia')
      return state
    } catch (error) {
      return state
    }
  },
  '29': (state: RootState) => {
    try {
      return {
        ...state,
        assistants: {
          ...state.assistants,
          assistants: state.assistants.assistants.map((assistant) => {
            assistant.topics = assistant.topics.map((topic) => ({
              ...topic,
              assistantId: assistant.id
            }))
            return assistant
          })
        }
      }
    } catch (error) {
      return state
    }
  },
  '30': (state: RootState) => {
    try {
      addProvider(state, 'azure-openai')
      return state
    } catch (error) {
      return state
    }
  },
  '31': (state: RootState) => {
    try {
      return {
        ...state,
        llm: {
          ...state.llm,
          providers: state.llm.providers.map((provider) => {
            if (provider.id === 'azure-openai') {
              provider.models = provider.models.map((model) => ({ ...model, provider: 'azure-openai' }))
            }
            return provider
          })
        }
      }
    } catch (error) {
      return state
    }
  },
  '32': (state: RootState) => {
    try {
      addProvider(state, 'hunyuan')
      return state
    } catch (error) {
      return state
    }
  },
  '33': (state: RootState) => {
    try {
      state.assistants.defaultAssistant.type = 'assistant'

      state.agents.agents.forEach((agent) => {
        agent.type = 'agent'
        // @ts-ignore eslint-disable-next-line
        delete agent.group
      })

      return {
        ...state,
        assistants: {
          ...state.assistants,
          assistants: [...state.assistants.assistants].map((assistant) => {
            // @ts-ignore eslint-disable-next-line
            delete assistant.group
            return {
              ...assistant,
              id: assistant.id.length === 36 ? assistant.id : uuid(),
              type: assistant.type === 'system' ? assistant.type : 'assistant'
            }
          })
        }
      }
    } catch (error) {
      return state
    }
  },
  '34': (state: RootState) => {
    try {
      state.assistants.assistants.forEach((assistant) => {
        assistant.topics.forEach((topic) => {
          topic.assistantId = assistant.id
          runAsyncFunction(async () => {
            const _topic = await db.topics.get(topic.id)
            if (_topic) {
              const messages = (_topic?.messages || []).map((message) => ({ ...message, assistantId: assistant.id }))
              db.topics.put({ ..._topic, messages }, topic.id)
            }
          })
        })
      })
      return state
    } catch (error) {
      return state
    }
  },
  '35': (state: RootState) => {
    try {
      state.settings.mathEngine = 'KaTeX'
      return state
    } catch (error) {
      return state
    }
  },
  '36': (state: RootState) => {
    try {
      state.settings.topicPosition = 'left'
      return state
    } catch (error) {
      return state
    }
  },
  '37': (state: RootState) => {
    try {
      state.settings.messageStyle = 'plain'
      return state
    } catch (error) {
      return state
    }
  },
  '38': (state: RootState) => {
    try {
      addProvider(state, 'grok')
      addProvider(state, 'hyperbolic')
      addProvider(state, 'mistral')
      return state
    } catch (error) {
      return state
    }
  },
  '39': (state: RootState) => {
    try {
      // @ts-ignore eslint-disable-next-line
      state.settings.codeStyle = 'auto'
      return state
    } catch (error) {
      return state
    }
  },
  '40': (state: RootState) => {
    try {
      state.settings.tray = true
      return state
    } catch (error) {
      return state
    }
  },
  '41': (state: RootState) => {
    try {
      state.llm.providers.forEach((provider) => {
        if (provider.id === 'gemini') {
          provider.type = 'gemini'
        } else if (provider.id === 'anthropic') {
          provider.type = 'anthropic'
        } else {
          provider.type = 'openai'
        }
      })
      return state
    } catch (error) {
      return state
    }
  },
  '42': (state: RootState) => {
    try {
      state.settings.proxyMode = state.settings.proxyUrl ? 'custom' : 'none'
      return state
    } catch (error) {
      return state
    }
  },
  '43': (state: RootState) => {
    try {
      if (state.settings.proxyMode === 'none') {
        state.settings.proxyMode = 'system'
      }
      return state
    } catch (error) {
      return state
    }
  },
  '44': (state: RootState) => {
    try {
      state.settings.translateModelPrompt = TRANSLATE_PROMPT
      return state
    } catch (error) {
      return state
    }
  },
  '45': (state: RootState) => {
    state.settings.enableTopicNaming = true
    return state
  },
  '46': (state: RootState) => {
    try {
      if (
        state.settings?.translateModelPrompt?.includes(
          'If the target language is the same as the source language, do not translate'
        )
      ) {
        state.settings.translateModelPrompt = TRANSLATE_PROMPT
      }
      return state
    } catch (error) {
      return state
    }
  },
  '47': (state: RootState) => {
    try {
      state.llm.providers.forEach((provider) => {
        provider.models.forEach((model) => {
          model.group = getDefaultGroupName(model.id)
        })
      })
      return state
    } catch (error) {
      return state
    }
  },
  '48': (state: RootState) => {
    try {
      if (state.shortcuts) {
        state.shortcuts.shortcuts.forEach((shortcut) => {
          shortcut.system = shortcut.key !== 'new_topic'
        })
        state.shortcuts.shortcuts.push({
          key: 'toggle_show_assistants',
          shortcut: [isMac ? 'Command' : 'Ctrl', '['],
          editable: true,
          enabled: true,
          system: false
        })
        state.shortcuts.shortcuts.push({
          key: 'toggle_show_topics',
          shortcut: [isMac ? 'Command' : 'Ctrl', ']'],
          editable: true,
          enabled: true,
          system: false
        })
      }
      return state
    } catch (error) {
      return state
    }
  },
  '49': (state: RootState) => {
    try {
      state.settings.pasteLongTextThreshold = 1500
      if (state.shortcuts) {
        state.shortcuts.shortcuts = [
          ...state.shortcuts.shortcuts,
          {
            key: 'copy_last_message',
            shortcut: [isMac ? 'Command' : 'Ctrl', 'Shift', 'C'],
            editable: true,
            enabled: false,
            system: false
          }
        ]
      }
      return state
    } catch (error) {
      return state
    }
  },
  '50': (state: RootState) => {
    try {
      addProvider(state, 'jina')
      return state
    } catch (error) {
      return state
    }
  },
  '51': (state: RootState) => {
    state.settings.topicNamingPrompt = ''
    return state
  },
  '54': (state: RootState) => {
    try {
      if (state.shortcuts) {
        state.shortcuts.shortcuts.push({
          key: 'search_message',
          shortcut: [isMac ? 'Command' : 'Ctrl', 'F'],
          editable: true,
          enabled: true,
          system: false
        })
      }
      state.settings.sidebarIcons = {
        visible: DEFAULT_SIDEBAR_ICONS,
        disabled: []
      }
      return state
    } catch (error) {
      return state
    }
  },
  '55': (state: RootState) => {
    try {
      if (!state.settings.sidebarIcons) {
        state.settings.sidebarIcons = {
          visible: DEFAULT_SIDEBAR_ICONS,
          disabled: []
        }
      }
      return state
    } catch (error) {
      return state
    }
  },
  '57': (state: RootState) => {
    try {
      if (state.shortcuts) {
        state.shortcuts.shortcuts.push({
          key: 'mini_window',
          shortcut: [isMac ? 'Command' : 'Ctrl', 'E'],
          editable: true,
          enabled: false,
          system: true
        })
      }

      state.llm.providers.forEach((provider) => {
        if (provider.id === 'qwenlm') {
          provider.type = 'qwenlm'
        }
      })

      state.settings.enableQuickAssistant = false
      state.settings.clickTrayToShowQuickAssistant = true

      return state
    } catch (error) {
      return state
    }
  },
  '58': (state: RootState) => {
    try {
      if (state.shortcuts) {
        state.shortcuts.shortcuts.push(
          {
            key: 'clear_topic',
            shortcut: [isMac ? 'Command' : 'Ctrl', 'L'],
            editable: true,
            enabled: true,
            system: false
          },
          {
            key: 'toggle_new_context',
            shortcut: [isMac ? 'Command' : 'Ctrl', 'R'],
            editable: true,
            enabled: true,
            system: false
          }
        )
      }
      return state
    } catch (error) {
      return state
    }
  },
  '59': (state: RootState) => {
    try {
      addMiniApp(state, 'flowith')
      return state
    } catch (error) {
      return state
    }
  },
  '60': (state: RootState) => {
    try {
      state.settings.multiModelMessageStyle = 'fold'
      return state
    } catch (error) {
      return state
    }
  },
  '61': (state: RootState) => {
    try {
      state.llm.providers.forEach((provider) => {
        if (provider.id === 'qwenlm') {
          provider.type = 'qwenlm'
        }
      })
      return state
    } catch (error) {
      return state
    }
  },
  '62': (state: RootState) => {
    try {
      state.llm.providers.forEach((provider) => {
        if (provider.id === 'azure-openai') {
          provider.type = 'azure-openai'
        }
      })
      state.settings.translateModelPrompt = TRANSLATE_PROMPT
      return state
    } catch (error) {
      return state
    }
  },
  '63': (state: RootState) => {
    try {
      addMiniApp(state, '3mintop')
      return state
    } catch (error) {
      return state
    }
  },
  '64': (state: RootState) => {
    try {
      state.llm.providers = state.llm.providers.filter((provider) => provider.id !== 'qwenlm')
      addProvider(state, 'baidu-cloud')
      return state
    } catch (error) {
      return state
    }
  },
  '65': (state: RootState) => {
    try {
      state.settings.targetLanguage = 'english'
      return state
    } catch (error) {
      return state
    }
  },
  '66': (state: RootState) => {
    try {
      addProvider(state, 'gitee-ai')
      addProvider(state, 'ppio')
      addMiniApp(state, 'aistudio')
      state.llm.providers = state.llm.providers.filter((provider) => provider.id !== 'graphrag-kylin-mountain')

      return state
    } catch (error) {
      return state
    }
  },
  '67': (state: RootState) => {
    try {
      addMiniApp(state, 'xiaoyi')
      addProvider(state, 'modelscope')
      addProvider(state, 'lmstudio')
      addProvider(state, 'perplexity')
      addProvider(state, 'infini')
      addProvider(state, 'dmxapi')

      state.llm.settings.lmstudio = {
        keepAliveTime: 5
      }

      return state
    } catch (error) {
      return state
    }
  },
  '68': (state: RootState) => {
    try {
      addMiniApp(state, 'notebooklm')
      addProvider(state, 'modelscope')
      addProvider(state, 'lmstudio')
      return state
    } catch (error) {
      return state
    }
  },
  '69': (state: RootState) => {
    try {
      addMiniApp(state, 'coze')
      state.settings.gridColumns = 2
      state.settings.gridPopoverTrigger = 'hover'
      return state
    } catch (error) {
      return state
    }
  },
  '70': (state: RootState) => {
    try {
      state.llm.providers.forEach((provider) => {
        if (provider.id === 'dmxapi') {
          provider.apiHost = 'https://www.dmxapi.cn'
        }
      })
      return state
    } catch (error) {
      return state
    }
  },
  '71': (state: RootState) => {
    try {
      const appIds = ['dify', 'wpslingxi', 'lechat', 'abacus', 'lambdachat', 'baidu-ai-search']

      if (state.minapps) {
        appIds.forEach((id) => {
          const app = DEFAULT_MIN_APPS.find((app) => app.id === id)
          if (app) {
            state.minapps.enabled.push(app)
          }
        })
        // remove zhihu-zhiada
        state.minapps.enabled = state.minapps.enabled.filter((app) => app.id !== 'zhihu-zhiada')
        state.minapps.disabled = state.minapps.disabled.filter((app) => app.id !== 'zhihu-zhiada')
      }

      state.settings.thoughtAutoCollapse = true

      return state
    } catch (error) {
      return state
    }
  },
  '72': (state: RootState) => {
    try {
      addMiniApp(state, 'monica')

      // remove duplicate lmstudio providers
      const emptyLmStudioProviderIndex = state.llm.providers.findLastIndex(
        (provider) => provider.id === 'lmstudio' && provider.models.length === 0
      )

      if (emptyLmStudioProviderIndex !== -1) {
        state.llm.providers.splice(emptyLmStudioProviderIndex, 1)
      }

      return state
    } catch (error) {
      return state
    }
  },
  '73': (state: RootState) => {
    try {
      if (state.websearch) {
        state.websearch.searchWithTime = true
        state.websearch.maxResults = 5
        state.websearch.excludeDomains = []
      }

      addProvider(state, 'lmstudio')
      addProvider(state, 'o3')
      state.llm.providers = moveProvider(state.llm.providers, 'o3', 2)

      state.assistants.assistants.forEach((assistant) => {
        const leadingEmoji = getLeadingEmoji(assistant.name)
        if (leadingEmoji) {
          assistant.emoji = leadingEmoji
          assistant.name = assistant.name.replace(leadingEmoji, '').trim()
        }
      })

      state.agents.agents.forEach((agent) => {
        const leadingEmoji = getLeadingEmoji(agent.name)
        if (leadingEmoji) {
          agent.emoji = leadingEmoji
          agent.name = agent.name.replace(leadingEmoji, '').trim()
        }
      })

      const defaultAssistantEmoji = getLeadingEmoji(state.assistants.defaultAssistant.name)

      if (defaultAssistantEmoji) {
        state.assistants.defaultAssistant.emoji = defaultAssistantEmoji
        state.assistants.defaultAssistant.name = state.assistants.defaultAssistant.name
          .replace(defaultAssistantEmoji, '')
          .trim()
      }

      return state
    } catch (error) {
      return state
    }
  },
  '74': (state: RootState) => {
    try {
      addProvider(state, 'xirang')
      return state
    } catch (error) {
      return state
    }
  },
  '75': (state: RootState) => {
    try {
      addMiniApp(state, 'you')
      addMiniApp(state, 'cici')
      addMiniApp(state, 'zhihu')
      return state
    } catch (error) {
      return state
    }
  },
  '76': (state: RootState) => {
    try {
      addProvider(state, 'tencent-cloud-ti')
      return state
    } catch (error) {
      return state
    }
  },
  '77': (state: RootState) => {
    try {
      addWebSearchProvider(state, 'searxng')
      addWebSearchProvider(state, 'exa')
      if (state.websearch) {
        state.websearch.providers.forEach((p) => {
          // @ts-ignore eslint-disable-next-line
          delete p.enabled
        })
      }
      return state
    } catch (error) {
      return state
    }
  },
  '78': (state: RootState) => {
    try {
      state.llm.providers = moveProvider(state.llm.providers, 'ppio', 9)
      state.llm.providers = moveProvider(state.llm.providers, 'infini', 10)
      removeMiniAppIconsFromState(state)
      return state
    } catch (error) {
      return state
    }
  },
  '79': (state: RootState) => {
    try {
      addProvider(state, 'gpustack')
      return state
    } catch (error) {
      return state
    }
  },
  '80': (state: RootState) => {
    try {
      addProvider(state, 'alayanew')
      state.llm.providers = moveProvider(state.llm.providers, 'alayanew', 10)
      return state
    } catch (error) {
      return state
    }
  },
  '81': (state: RootState) => {
    try {
      addProvider(state, 'copilot')
      return state
    } catch (error) {
      return state
    }
  },
  '82': (state: RootState) => {
    try {
      const runtimeState = state.runtime as any
      if (runtimeState?.webdavSync) {
        state.backup = state.backup || {}
        state.backup = {
          ...state.backup,
          webdavSync: {
            lastSyncTime: runtimeState.webdavSync.lastSyncTime || null,
            syncing: runtimeState.webdavSync.syncing || false,
            lastSyncError: runtimeState.webdavSync.lastSyncError || null
          }
        }
        delete runtimeState.webdavSync
      }
      return state
    } catch (error) {
      return state
    }
  },
  '83': (state: RootState) => {
    try {
      state.settings.messageNavigation = 'buttons'
      state.settings.launchOnBoot = false
      state.settings.launchToTray = false
      state.settings.trayOnClose = true
      return state
    } catch (error) {
      console.error(error)
      return state
    }
  },
  '84': (state: RootState) => {
    try {
      addProvider(state, 'voyageai')
      return state
    } catch (error) {
      console.error(error)
      return state
    }
  },
  '85': (state: RootState) => {
    try {
      // @ts-ignore eslint-disable-next-line
      state.settings.autoCheckUpdate = !state.settings.manualUpdateCheck
      // @ts-ignore eslint-disable-next-line
      delete state.settings.manualUpdateCheck
      state.settings.gridPopoverTrigger = 'click'
      return state
    } catch (error) {
      console.error(error)
      return state
    }
  },
  '86': (state: RootState) => {
    try {
      if (state?.mcp?.servers) {
        state.mcp.servers = state.mcp.servers.map((server) => ({
          ...server,
          id: nanoid()
        }))
      }
    } catch (error) {
      console.error(error)
      return state
    }
    return state
  },
  '87': (state: RootState) => {
    try {
      state.settings.maxKeepAliveMinapps = 3
      state.settings.showOpenedMinappsInSidebar = true
      return state
    } catch (error) {
      return state
    }
  },
  '88': (state: RootState) => {
    try {
      if (state?.mcp?.servers) {
        const hasAutoInstall = state.mcp.servers.some((server) => server.name === '@cherry/mcp-auto-install')
        if (!hasAutoInstall) {
          const defaultServer = mcpSlice.getInitialState().servers[0]
          state.mcp.servers = [{ ...defaultServer, id: nanoid() }, ...state.mcp.servers]
        }
      }
      return state
    } catch (error) {
      return state
    }
  },
  '89': (state: RootState) => {
    try {
      removeMiniAppFromState(state, 'aistudio')
      return state
    } catch (error) {
      return state
    }
  },
  '90': (state: RootState) => {
    try {
      state.settings.enableDataCollection = true
      return state
    } catch (error) {
      return state
    }
  },
  '91': (state: RootState) => {
    try {
      // @ts-ignore eslint-disable-next-line
      state.settings.codeCacheable = false
      // @ts-ignore eslint-disable-next-line
      state.settings.codeCacheMaxSize = 1000
      // @ts-ignore eslint-disable-next-line
      state.settings.codeCacheTTL = 15
      // @ts-ignore eslint-disable-next-line
      state.settings.codeCacheThreshold = 2
      addProvider(state, 'qiniu')
      return state
    } catch (error) {
      return state
    }
  },
  '92': (state: RootState) => {
    try {
      addMiniApp(state, 'dangbei')
      state.llm.providers = moveProvider(state.llm.providers, 'qiniu', 12)
      return state
    } catch (error) {
      return state
    }
  },
  '93': (state: RootState) => {
    try {
      if (!state?.settings?.exportMenuOptions) {
        state.settings.exportMenuOptions = settingsInitialState.exportMenuOptions
        return state
      }
      return state
    } catch (error) {
      return state
    }
  },
  '94': (state: RootState) => {
    try {
      state.settings.enableQuickPanelTriggers = false
      return state
    } catch (error) {
      return state
    }
  },
  '95': (state: RootState) => {
    try {
      addWebSearchProvider(state, 'local-google')
      addWebSearchProvider(state, 'local-bing')
      addWebSearchProvider(state, 'local-baidu')

      if (state.websearch) {
        if (isEmpty(state.websearch.subscribeSources)) {
          state.websearch.subscribeSources = []
        }
      }

      const qiniuProvider = state.llm.providers.find((provider) => provider.id === 'qiniu')
      if (qiniuProvider && isEmpty(qiniuProvider.models)) {
        qiniuProvider.models = SYSTEM_MODELS.qiniu
      }
      return state
    } catch (error) {
      return state
    }
  },
  '96': (state: RootState) => {
    try {
      // @ts-ignore eslint-disable-next-line
      state.settings.assistantIconType = state.settings?.showAssistantIcon ? 'model' : 'emoji'
      // @ts-ignore eslint-disable-next-line
      delete state.settings.showAssistantIcon
      state.settings.enableBackspaceDeleteModel = true
      return state
    } catch (error) {
      return state
    }
  },
  '97': (state: RootState) => {
    try {
      addMiniApp(state, 'zai')
      state.settings.webdavMaxBackups = 0
      if (state.websearch && state.websearch.providers) {
        state.websearch.providers.forEach((provider) => {
          provider.basicAuthUsername = ''
          provider.basicAuthPassword = ''
        })
      }
      return state
    } catch (error) {
      return state
    }
  },
  '98': (state: RootState) => {
    try {
      state.llm.providers.forEach((provider) => {
        if (provider.type === 'openai' && provider.id !== 'openai') {
          // @ts-ignore eslint-disable-next-line
          provider.type = 'openai-compatible'
        }
      })
      return state
    } catch (error) {
      return state
    }
  },
  '99': (state: RootState) => {
    try {
      state.settings.showPrompt = true

      addWebSearchProvider(state, 'bocha')

      updateWebSearchProvider(state, {
        id: 'exa',
        apiHost: 'https://api.exa.ai'
      })

      updateWebSearchProvider(state, {
        id: 'tavily',
        apiHost: 'https://api.tavily.com'
      })

      // Remove basic auth fields from exa and tavily
      if (state.websearch?.providers) {
        state.websearch.providers = state.websearch.providers.map((provider) => {
          if (provider.id === 'exa' || provider.id === 'tavily') {
            // eslint-disable-next-line @typescript-eslint/no-unused-vars
            const { basicAuthUsername, basicAuthPassword, ...rest } = provider
            return rest
          }
          return provider
        })
      }
      return state
    } catch (error) {
      return state
    }
  },
  '100': (state: RootState) => {
    try {
      state.llm.providers.forEach((provider) => {
        // @ts-ignore eslint-disable-next-line
        if (['openai-compatible', 'openai'].includes(provider.type)) {
          provider.type = 'openai'
        }
        if (provider.id === 'openai') {
          provider.type = 'openai-response'
        }
      })
      state.assistants.assistants.forEach((assistant) => {
        assistant.knowledgeRecognition = 'off'
      })
      return state
    } catch (error) {
      return state
    }
  },
  '101': (state: RootState) => {
    try {
      state.assistants.assistants.forEach((assistant) => {
        if (assistant.settings) {
          // @ts-ignore eslint-disable-next-line
          if (assistant.settings.enableToolUse) {
            // @ts-ignore eslint-disable-next-line
            assistant.settings.toolUseMode = assistant.settings.enableToolUse ? 'function' : 'prompt'
            // @ts-ignore eslint-disable-next-line
            delete assistant.settings.enableToolUse
          }
        }
      })
      if (state.shortcuts) {
        state.shortcuts.shortcuts.push({
          key: 'exit_fullscreen',
          shortcut: ['Escape'],
          editable: false,
          enabled: true,
          system: true
        })
      }
      return state
    } catch (error) {
      return state
    }
  },
  '102': (state: RootState) => {
    try {
      state.settings.openAI = {
        summaryText: 'off',
        serviceTier: 'auto'
      }

      state.settings.codeExecution = settingsInitialState.codeExecution
      state.settings.codeEditor = settingsInitialState.codeEditor
      state.settings.codePreview = settingsInitialState.codePreview

      // @ts-ignore eslint-disable-next-line
      if (state.settings.codeStyle) {
        // @ts-ignore eslint-disable-next-line
        state.settings.codePreview.themeLight = state.settings.codeStyle
        // @ts-ignore eslint-disable-next-line
        state.settings.codePreview.themeDark = state.settings.codeStyle
      }

      // @ts-ignore eslint-disable-next-line
      delete state.settings.codeStyle
      // @ts-ignore eslint-disable-next-line
      delete state.settings.codeCacheable
      // @ts-ignore eslint-disable-next-line
      delete state.settings.codeCacheMaxSize
      // @ts-ignore eslint-disable-next-line
      delete state.settings.codeCacheTTL
      // @ts-ignore eslint-disable-next-line
      delete state.settings.codeCacheThreshold
      return state
    } catch (error) {
      return state
    }
  },
  '103': (state: RootState) => {
    try {
      if (state.shortcuts) {
        if (!state.shortcuts.shortcuts.find((shortcut) => shortcut.key === 'search_message_in_chat')) {
          state.shortcuts.shortcuts.push({
            key: 'search_message_in_chat',
            shortcut: [isMac ? 'Command' : 'Ctrl', 'F'],
            editable: true,
            enabled: true,
            system: false
          })
        }
        const searchMessageShortcut = state.shortcuts.shortcuts.find((shortcut) => shortcut.key === 'search_message')
        const targetShortcut = [isMac ? 'Command' : 'Ctrl', 'F']
        if (
          searchMessageShortcut &&
          Array.isArray(searchMessageShortcut.shortcut) &&
          searchMessageShortcut.shortcut.length === targetShortcut.length &&
          searchMessageShortcut.shortcut.every((v, i) => v === targetShortcut[i])
        ) {
          searchMessageShortcut.shortcut = [isMac ? 'Command' : 'Ctrl', 'Shift', 'F']
        }
      }
      // Quick assistant model
      state.llm.quickAssistantModel = state.llm.defaultModel || SYSTEM_MODELS.silicon[1]
      return state
    } catch (error) {
      return state
    }
  },
  '104': (state: RootState) => {
    try {
      addProvider(state, 'burncloud')
      state.llm.providers = moveProvider(state.llm.providers, 'burncloud', 10)
      return state
    } catch (error) {
      return state
    }
  },
  '105': (state: RootState) => {
    try {
      state.settings.notification = settingsInitialState.notification
      addMiniApp(state, 'google')
      if (!state.settings.openAI) {
        state.settings.openAI = {
          summaryText: 'off',
          serviceTier: 'auto'
        }
      }
      return state
    } catch (error) {
      return state
    }
  },
  '106': (state: RootState) => {
    try {
      addProvider(state, 'tokenflux')
      state.llm.providers = moveProvider(state.llm.providers, 'tokenflux', 15)
      return state
    } catch (error) {
      return state
    }
  },
  '107': (state: RootState) => {
    try {
      if (state.paintings && !state.paintings.DMXAPIPaintings) {
        state.paintings.DMXAPIPaintings = []
      }
      return state
    } catch (error) {
      return state
    }
  },
  '108': (state: RootState) => {
    try {
      state.inputTools.toolOrder = DEFAULT_TOOL_ORDER
      state.inputTools.isCollapsed = false
      return state
    } catch (error) {
      return state
    }
  },
  '109': (state: RootState) => {
    try {
      state.settings.userTheme = settingsInitialState.userTheme
      return state
    } catch (error) {
      return state
    }
  },
  '110': (state: RootState) => {
    try {
<<<<<<< HEAD
      if (!state.preprocess) {
        state.preprocess = {
          defaultProvider: '',
          providers: []
        }
      }

      if (state.preprocess.providers.length === 0) {
        state.preprocess.providers = [
          {
            id: 'doc2x',
            name: 'Doc2x',
            apiKey: '',
            apiHost: 'https://v2.doc2x.noedgeai.com'
          },
          {
            id: 'mistral',
            name: 'Mistral',
            model: 'mistral-ocr-latest',
            apiKey: '',
            apiHost: 'https://api.mistral.ai'
          },
          {
            id: 'mineru',
            name: 'MinerU',
            apiKey: '',
            apiHost: 'https://mineru.net'
          }
        ]
      }
      if (!state.ocr.providers.find((provider) => provider.id === 'system')) {
        state.ocr.providers.push({
          id: 'system',
          name: 'System(Mac Only)',
          options: {
            recognitionLevel: 0,
            minConfidence: 0.5
          }
        })
      }

      state.llm.providers.forEach((provider) => {
        if (provider.id === 'mistral') {
          provider.type = 'mistral'
        }
      })
=======
      state.settings.showTokens = true
>>>>>>> b2d10b7a
      return state
    } catch (error) {
      return state
    }
  }
}

const migrate = createMigrate(migrateConfig as any)

export default migrate<|MERGE_RESOLUTION|>--- conflicted
+++ resolved
@@ -1475,7 +1475,6 @@
   },
   '110': (state: RootState) => {
     try {
-<<<<<<< HEAD
       if (!state.preprocess) {
         state.preprocess = {
           defaultProvider: '',
@@ -1522,9 +1521,7 @@
           provider.type = 'mistral'
         }
       })
-=======
       state.settings.showTokens = true
->>>>>>> b2d10b7a
       return state
     } catch (error) {
       return state
