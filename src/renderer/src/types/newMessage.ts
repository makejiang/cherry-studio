--- conflicted
+++ resolved
@@ -206,14 +206,7 @@
   assistant: Assistant
   topic: Topic
   content?: string
-<<<<<<< HEAD
   files?: FileMetadata[]
-=======
-  files?: FileType[]
-  /**
-   * @deprecated
-   */
->>>>>>> 28b58d8e
   knowledgeBaseIds?: string[]
   mentions?: Model[]
   /**
