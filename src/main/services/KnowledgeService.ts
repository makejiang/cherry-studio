/**
 * Knowledge Service - Manages knowledge bases using RAG (Retrieval-Augmented Generation)
 *
 * This service handles creation, management, and querying of knowledge bases from various sources
 * including files, directories, URLs, sitemaps, and notes.
 *
 * Features:
 * - Concurrent task processing with workload management
 * - Multiple data source support
 * - Vector database integration
 *
 * For detailed documentation, see:
 * @see {@link ../../../docs/technical/KnowledgeService.md}
 */

import * as fs from 'node:fs'
import path from 'node:path'

import { RAGApplication, RAGApplicationBuilder, TextLoader } from '@cherrystudio/embedjs'
import type { ExtractChunkData } from '@cherrystudio/embedjs-interfaces'
import { LibSqlDb } from '@cherrystudio/embedjs-libsql'
import { SitemapLoader } from '@cherrystudio/embedjs-loader-sitemap'
import { WebLoader } from '@cherrystudio/embedjs-loader-web'
import Embeddings from '@main/embeddings/Embeddings'
import { addFileLoader } from '@main/loader'
import OcrProvider from '@main/ocr/OcrProvider'
import PreprocessProvider from '@main/preprocess/PreprocessProvider'
import Reranker from '@main/reranker/Reranker'
import { windowService } from '@main/services/WindowService'
import { getDataPath } from '@main/utils'
import { getAllFiles } from '@main/utils/file'
import { MB } from '@shared/config/constant'
import type { LoaderReturn } from '@shared/config/types'
import { IpcChannel } from '@shared/IpcChannel'
<<<<<<< HEAD
import { FileMetadata, KnowledgeBaseParams, KnowledgeItem } from '@types'
import { app } from 'electron'
=======
import { FileType, KnowledgeBaseParams, KnowledgeItem } from '@types'
>>>>>>> 28b58d8e
import Logger from 'electron-log'
import { v4 as uuidv4 } from 'uuid'

export interface KnowledgeBaseAddItemOptions {
  base: KnowledgeBaseParams
  item: KnowledgeItem
  forceReload?: boolean
  userId?: string
}

interface KnowledgeBaseAddItemOptionsNonNullableAttribute {
  base: KnowledgeBaseParams
  item: KnowledgeItem
  forceReload: boolean
  userId: string
}

interface EvaluateTaskWorkload {
  workload: number
}

type LoaderDoneReturn = LoaderReturn | null

enum LoaderTaskItemState {
  PENDING,
  PROCESSING,
  DONE
}

interface LoaderTaskItem {
  state: LoaderTaskItemState
  task: () => Promise<unknown>
  evaluateTaskWorkload: EvaluateTaskWorkload
}

interface LoaderTask {
  loaderTasks: LoaderTaskItem[]
  loaderDoneReturn: LoaderDoneReturn
}

interface LoaderTaskOfSet {
  loaderTasks: Set<LoaderTaskItem>
  loaderDoneReturn: LoaderDoneReturn
}

interface QueueTaskItem {
  taskPromise: () => Promise<unknown>
  resolve: () => void
  evaluateTaskWorkload: EvaluateTaskWorkload
}

const loaderTaskIntoOfSet = (loaderTask: LoaderTask): LoaderTaskOfSet => {
  return {
    loaderTasks: new Set(loaderTask.loaderTasks),
    loaderDoneReturn: loaderTask.loaderDoneReturn
  }
}

class KnowledgeService {
  private storageDir = path.join(getDataPath(), 'KnowledgeBase')
  // Byte based
  private workload = 0
  private processingItemCount = 0
  private knowledgeItemProcessingQueueMappingPromise: Map<LoaderTaskOfSet, () => void> = new Map()
  private static MAXIMUM_WORKLOAD = 80 * MB
  private static MAXIMUM_PROCESSING_ITEM_COUNT = 30
  private static ERROR_LOADER_RETURN: LoaderReturn = {
    entriesAdded: 0,
    uniqueId: '',
    uniqueIds: [''],
    loaderType: '',
    status: 'failed'
  }

  constructor() {
    this.initStorageDir()
  }

  private initStorageDir = (): void => {
    if (!fs.existsSync(this.storageDir)) {
      fs.mkdirSync(this.storageDir, { recursive: true })
    }
  }

  private getRagApplication = async ({
    id,
    model,
    provider,
    apiKey,
    apiVersion,
    baseURL,
    dimensions
  }: KnowledgeBaseParams): Promise<RAGApplication> => {
    let ragApplication: RAGApplication
    const embeddings = new Embeddings({
      model,
      provider,
      apiKey,
      apiVersion,
      baseURL,
      dimensions
    } as KnowledgeBaseParams)
    try {
      ragApplication = await new RAGApplicationBuilder()
        .setModel('NO_MODEL')
        .setEmbeddingModel(embeddings)
        .setVectorDatabase(new LibSqlDb({ path: path.join(this.storageDir, id) }))
        .build()
    } catch (e) {
      Logger.error(e)
      throw new Error(`Failed to create RAGApplication: ${e}`)
    }

    return ragApplication
  }

  public create = async (_: Electron.IpcMainInvokeEvent, base: KnowledgeBaseParams): Promise<void> => {
    this.getRagApplication(base)
  }

  public reset = async (_: Electron.IpcMainInvokeEvent, { base }: { base: KnowledgeBaseParams }): Promise<void> => {
    const ragApplication = await this.getRagApplication(base)
    await ragApplication.reset()
  }

  public delete = async (_: Electron.IpcMainInvokeEvent, id: string): Promise<void> => {
    console.log('id', id)
    const dbPath = path.join(this.storageDir, id)
    if (fs.existsSync(dbPath)) {
      fs.rmSync(dbPath, { recursive: true })
    }
  }

  private maximumLoad() {
    return (
      this.processingItemCount >= KnowledgeService.MAXIMUM_PROCESSING_ITEM_COUNT ||
      this.workload >= KnowledgeService.MAXIMUM_WORKLOAD
    )
  }
  private fileTask(
    ragApplication: RAGApplication,
    options: KnowledgeBaseAddItemOptionsNonNullableAttribute
  ): LoaderTask {
    const { base, item, forceReload, userId } = options
    const file = item.content as FileMetadata

    const loaderTask: LoaderTask = {
      loaderTasks: [
        {
          state: LoaderTaskItemState.PENDING,
          task: async () => {
            try {
              // 添加预处理逻辑
              const fileToProcess: FileMetadata = await this.preprocessing(file, base, item, userId)

              // 使用处理后的文件进行加载
              return addFileLoader(ragApplication, fileToProcess, base, forceReload)
                .then((result) => {
                  loaderTask.loaderDoneReturn = result
                  return result
                })
                .catch((e) => {
                  Logger.error(`Error in addFileLoader for ${file.name}: ${e}`)
                  const errorResult: LoaderReturn = {
                    ...KnowledgeService.ERROR_LOADER_RETURN,
                    message: e.message,
                    messageSource: 'embedding'
                  }
                  loaderTask.loaderDoneReturn = errorResult
                  return errorResult
                })
            } catch (e: any) {
              Logger.error(`Preprocessing failed for ${file.name}: ${e}`)
              const errorResult: LoaderReturn = {
                ...KnowledgeService.ERROR_LOADER_RETURN,
                message: e.message,
                messageSource: 'preprocess'
              }
              loaderTask.loaderDoneReturn = errorResult
              return errorResult
            }
          },
          evaluateTaskWorkload: { workload: file.size }
        }
      ],
      loaderDoneReturn: null
    }

    return loaderTask
  }
  private directoryTask(
    ragApplication: RAGApplication,
    options: KnowledgeBaseAddItemOptionsNonNullableAttribute
  ): LoaderTask {
    const { base, item, forceReload } = options
    const directory = item.content as string
    const files = getAllFiles(directory)
    const totalFiles = files.length
    let processedFiles = 0

    const sendDirectoryProcessingPercent = (totalFiles: number, processedFiles: number) => {
      const mainWindow = windowService.getMainWindow()
      mainWindow?.webContents.send(IpcChannel.DirectoryProcessingPercent, {
        itemId: item.id,
        percent: (processedFiles / totalFiles) * 100
      })
    }

    const loaderDoneReturn: LoaderDoneReturn = {
      entriesAdded: 0,
      uniqueId: `DirectoryLoader_${uuidv4()}`,
      uniqueIds: [],
      loaderType: 'DirectoryLoader'
    }
    const loaderTasks: LoaderTaskItem[] = []
    for (const file of files) {
      loaderTasks.push({
        state: LoaderTaskItemState.PENDING,
        task: () =>
          addFileLoader(ragApplication, file, base, forceReload)
            .then((result) => {
              loaderDoneReturn.entriesAdded += 1
              processedFiles += 1
              sendDirectoryProcessingPercent(totalFiles, processedFiles)
              loaderDoneReturn.uniqueIds.push(result.uniqueId)
              return result
            })
            .catch((err) => {
              Logger.error(err)
              return {
                ...KnowledgeService.ERROR_LOADER_RETURN,
                message: `Failed to add dir loader: ${err.message}`,
                messageSource: 'embedding'
              }
            }),
        evaluateTaskWorkload: { workload: file.size }
      })
    }

    return {
      loaderTasks,
      loaderDoneReturn
    }
  }

  private urlTask(
    ragApplication: RAGApplication,
    options: KnowledgeBaseAddItemOptionsNonNullableAttribute
  ): LoaderTask {
    const { base, item, forceReload } = options
    const content = item.content as string

    const loaderTask: LoaderTask = {
      loaderTasks: [
        {
          state: LoaderTaskItemState.PENDING,
          task: () => {
            const loaderReturn = ragApplication.addLoader(
              new WebLoader({
                urlOrContent: content,
                chunkSize: base.chunkSize,
                chunkOverlap: base.chunkOverlap
              }),
              forceReload
            ) as Promise<LoaderReturn>

            return loaderReturn
              .then((result) => {
                const { entriesAdded, uniqueId, loaderType } = result
                loaderTask.loaderDoneReturn = {
                  entriesAdded: entriesAdded,
                  uniqueId: uniqueId,
                  uniqueIds: [uniqueId],
                  loaderType: loaderType
                }
                return result
              })
              .catch((err) => {
                Logger.error(err)
                return {
                  ...KnowledgeService.ERROR_LOADER_RETURN,
                  message: `Failed to add url loader: ${err.message}`,
                  messageSource: 'embedding'
                }
              })
          },
          evaluateTaskWorkload: { workload: 2 * MB }
        }
      ],
      loaderDoneReturn: null
    }
    return loaderTask
  }

  private sitemapTask(
    ragApplication: RAGApplication,
    options: KnowledgeBaseAddItemOptionsNonNullableAttribute
  ): LoaderTask {
    const { base, item, forceReload } = options
    const content = item.content as string

    const loaderTask: LoaderTask = {
      loaderTasks: [
        {
          state: LoaderTaskItemState.PENDING,
          task: () =>
            ragApplication
              .addLoader(
                new SitemapLoader({ url: content, chunkSize: base.chunkSize, chunkOverlap: base.chunkOverlap }) as any,
                forceReload
              )
              .then((result) => {
                const { entriesAdded, uniqueId, loaderType } = result
                loaderTask.loaderDoneReturn = {
                  entriesAdded: entriesAdded,
                  uniqueId: uniqueId,
                  uniqueIds: [uniqueId],
                  loaderType: loaderType
                }
                return result
              })
              .catch((err) => {
                Logger.error(err)
                return {
                  ...KnowledgeService.ERROR_LOADER_RETURN,
                  message: `Failed to add sitemap loader: ${err.message}`,
                  messageSource: 'embedding'
                }
              }),
          evaluateTaskWorkload: { workload: 20 * MB }
        }
      ],
      loaderDoneReturn: null
    }
    return loaderTask
  }

  private noteTask(
    ragApplication: RAGApplication,
    options: KnowledgeBaseAddItemOptionsNonNullableAttribute
  ): LoaderTask {
    const { base, item, forceReload } = options
    const content = item.content as string

    const encoder = new TextEncoder()
    const contentBytes = encoder.encode(content)
    const loaderTask: LoaderTask = {
      loaderTasks: [
        {
          state: LoaderTaskItemState.PENDING,
          task: () => {
            const loaderReturn = ragApplication.addLoader(
              new TextLoader({ text: content, chunkSize: base.chunkSize, chunkOverlap: base.chunkOverlap }),
              forceReload
            ) as Promise<LoaderReturn>

            return loaderReturn
              .then(({ entriesAdded, uniqueId, loaderType }) => {
                loaderTask.loaderDoneReturn = {
                  entriesAdded: entriesAdded,
                  uniqueId: uniqueId,
                  uniqueIds: [uniqueId],
                  loaderType: loaderType
                }
              })
              .catch((err) => {
                Logger.error(err)
                return {
                  ...KnowledgeService.ERROR_LOADER_RETURN,
                  message: `Failed to add note loader: ${err.message}`,
                  messageSource: 'embedding'
                }
              })
          },
          evaluateTaskWorkload: { workload: contentBytes.length }
        }
      ],
      loaderDoneReturn: null
    }
    return loaderTask
  }

  private processingQueueHandle() {
    const getSubtasksUntilMaximumLoad = (): QueueTaskItem[] => {
      const queueTaskList: QueueTaskItem[] = []
      that: for (const [task, resolve] of this.knowledgeItemProcessingQueueMappingPromise) {
        for (const item of task.loaderTasks) {
          if (this.maximumLoad()) {
            break that
          }

          const { state, task: taskPromise, evaluateTaskWorkload } = item

          if (state !== LoaderTaskItemState.PENDING) {
            continue
          }

          const { workload } = evaluateTaskWorkload
          this.workload += workload
          this.processingItemCount += 1
          item.state = LoaderTaskItemState.PROCESSING
          queueTaskList.push({
            taskPromise: () =>
              taskPromise().then(() => {
                this.workload -= workload
                this.processingItemCount -= 1
                task.loaderTasks.delete(item)
                if (task.loaderTasks.size === 0) {
                  this.knowledgeItemProcessingQueueMappingPromise.delete(task)
                  resolve()
                }
                this.processingQueueHandle()
              }),
            resolve: () => {},
            evaluateTaskWorkload
          })
        }
      }
      return queueTaskList
    }
    const subTasks = getSubtasksUntilMaximumLoad()
    if (subTasks.length > 0) {
      const subTaskPromises = subTasks.map(({ taskPromise }) => taskPromise())
      Promise.all(subTaskPromises).then(() => {
        subTasks.forEach(({ resolve }) => resolve())
      })
    }
  }

  private appendProcessingQueue(task: LoaderTask): Promise<LoaderReturn> {
    return new Promise((resolve) => {
      this.knowledgeItemProcessingQueueMappingPromise.set(loaderTaskIntoOfSet(task), () => {
        resolve(task.loaderDoneReturn!)
      })
    })
  }

  public add = async (_: Electron.IpcMainInvokeEvent, options: KnowledgeBaseAddItemOptions): Promise<LoaderReturn> => {
    return new Promise((resolve) => {
      const { base, item, forceReload = false, userId = '' } = options
      const optionsNonNullableAttribute = { base, item, forceReload, userId }
      this.getRagApplication(base)
        .then((ragApplication) => {
          const task = (() => {
            switch (item.type) {
              case 'file':
                return this.fileTask(ragApplication, optionsNonNullableAttribute)
              case 'directory':
                return this.directoryTask(ragApplication, optionsNonNullableAttribute)
              case 'url':
                return this.urlTask(ragApplication, optionsNonNullableAttribute)
              case 'sitemap':
                return this.sitemapTask(ragApplication, optionsNonNullableAttribute)
              case 'note':
                return this.noteTask(ragApplication, optionsNonNullableAttribute)
              default:
                return null
            }
          })()

          if (task) {
            this.appendProcessingQueue(task).then(() => {
              resolve(task.loaderDoneReturn!)
            })
            this.processingQueueHandle()
          } else {
            resolve({
              ...KnowledgeService.ERROR_LOADER_RETURN,
              message: 'Unsupported item type',
              messageSource: 'embedding'
            })
          }
        })
        .catch((err) => {
          Logger.error(err)
          resolve({
            ...KnowledgeService.ERROR_LOADER_RETURN,
            message: `Failed to add item: ${err.message}`,
            messageSource: 'embedding'
          })
        })
    })
  }

  public remove = async (
    _: Electron.IpcMainInvokeEvent,
    { uniqueId, uniqueIds, base }: { uniqueId: string; uniqueIds: string[]; base: KnowledgeBaseParams }
  ): Promise<void> => {
    const ragApplication = await this.getRagApplication(base)
    Logger.log(`[ KnowledgeService Remove Item UniqueId: ${uniqueId}]`)
    for (const id of uniqueIds) {
      await ragApplication.deleteLoader(id)
    }
  }

  public search = async (
    _: Electron.IpcMainInvokeEvent,
    { search, base }: { search: string; base: KnowledgeBaseParams }
  ): Promise<ExtractChunkData[]> => {
    const ragApplication = await this.getRagApplication(base)
    return await ragApplication.search(search)
  }

  public rerank = async (
    _: Electron.IpcMainInvokeEvent,
    { search, base, results }: { search: string; base: KnowledgeBaseParams; results: ExtractChunkData[] }
  ): Promise<ExtractChunkData[]> => {
    if (results.length === 0) {
      return results
    }
    return await new Reranker(base).rerank(search, results)
  }

  public getStorageDir = (): string => {
    return this.storageDir
  }

  private preprocessing = async (
    file: FileMetadata,
    base: KnowledgeBaseParams,
    item: KnowledgeItem,
    userId: string
  ): Promise<FileMetadata> => {
    let fileToProcess: FileMetadata = file
    if (base.preprocessOrOcrProvider && file.ext.toLowerCase() === '.pdf') {
      try {
        let provider: PreprocessProvider | OcrProvider
        if (base.preprocessOrOcrProvider.type === 'preprocess') {
          provider = new PreprocessProvider(base.preprocessOrOcrProvider.provider, userId)
        } else {
          provider = new OcrProvider(base.preprocessOrOcrProvider.provider)
        }
        // 首先检查文件是否已经被预处理过
        const alreadyProcessed = await provider.checkIfAlreadyProcessed(file)
        if (alreadyProcessed) {
          Logger.info(`File already preprocess processed, using cached result: ${file.path}`)
          return alreadyProcessed
        }

        // 执行预处理
        Logger.info(`Starting preprocess processing for scanned PDF: ${file.path}`)
        const { processedFile, quota } = await provider.parseFile(item.id, file)
        fileToProcess = processedFile
        const mainWindow = windowService.getMainWindow()
        mainWindow?.webContents.send('file-preprocess-finished', {
          itemId: item.id,
          quota: quota
        })
      } catch (err) {
        Logger.error(`Preprocess processing failed: ${err}`)
        // 如果预处理失败，使用原始文件
        // fileToProcess = file
        throw new Error(`Preprocess processing failed: ${err}`)
      }
    }

    return fileToProcess
  }

  public checkQuota = async (
    _: Electron.IpcMainInvokeEvent,
    base: KnowledgeBaseParams,
    userId: string
  ): Promise<number> => {
    try {
      if (base.preprocessOrOcrProvider && base.preprocessOrOcrProvider.type === 'preprocess') {
        const provider = new PreprocessProvider(base.preprocessOrOcrProvider.provider, userId)
        return await provider.checkQuota()
      }
      throw new Error('No preprocess provider configured')
    } catch (err) {
      Logger.error(`Failed to check quota: ${err}`)
      throw new Error(`Failed to check quota: ${err}`)
    }
  }
}

export default new KnowledgeService()<|MERGE_RESOLUTION|>--- conflicted
+++ resolved
@@ -32,12 +32,7 @@
 import { MB } from '@shared/config/constant'
 import type { LoaderReturn } from '@shared/config/types'
 import { IpcChannel } from '@shared/IpcChannel'
-<<<<<<< HEAD
 import { FileMetadata, KnowledgeBaseParams, KnowledgeItem } from '@types'
-import { app } from 'electron'
-=======
-import { FileType, KnowledgeBaseParams, KnowledgeItem } from '@types'
->>>>>>> 28b58d8e
 import Logger from 'electron-log'
 import { v4 as uuidv4 } from 'uuid'
 
