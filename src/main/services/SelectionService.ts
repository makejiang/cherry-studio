--- conflicted
+++ resolved
@@ -1,11 +1,7 @@
 import { SELECTION_FINETUNED_LIST, SELECTION_PREDEFINED_BLACKLIST } from '@main/configs/SelectionConfig'
 import { isDev, isMac, isWin } from '@main/constant'
 import { IpcChannel } from '@shared/IpcChannel'
-<<<<<<< HEAD
-import { app, BrowserWindow, ipcMain, screen, systemPreferences } from 'electron'
-=======
 import { BrowserWindow, ipcMain, screen, systemPreferences } from 'electron'
->>>>>>> 2fad7c0f
 import Logger from 'electron-log'
 import { join } from 'path'
 import type {
@@ -277,7 +273,6 @@
   public start(): boolean {
     if (!this.selectionHook) {
       this.logError(new Error('SelectionService start(): instance is null'))
-<<<<<<< HEAD
       return false
     }
 
@@ -286,16 +281,6 @@
       return false
     }
 
-=======
-      return false
-    }
-
-    if (this.started) {
-      this.logError(new Error('SelectionService start(): already started'))
-      return false
-    }
-
->>>>>>> 2fad7c0f
     //On macOS, we need to check if the process is trusted
     if (isMac) {
       if (!systemPreferences.isTrustedAccessibilityClient(false)) {
@@ -1157,18 +1142,6 @@
     // Get a window from the preloaded queue or create a new one if empty
     const actionWindow = this.preloadedActionWindows.pop() || this.createPreloadedActionWindow()
 
-    // [macOS] a HACKY way
-    // make sure other windows do not bring to front when action window is closed
-    // may blink or the mainWindow will be hidden, but it's a workaround
-    if (isMac) {
-      actionWindow.on('close', () => {
-        app.hide()
-        setTimeout(() => {
-          app.show()
-        }, 50)
-      })
-    }
-
     // Set up event listeners for this instance
     actionWindow.on('closed', () => {
       this.actionWindows.delete(actionWindow)
@@ -1241,12 +1214,7 @@
 
     //center way
     if (!this.isFollowToolbar || !this.toolbarWindow) {
-<<<<<<< HEAD
-      const cursorPoint = screen.getCursorScreenPoint()
-      const display = screen.getDisplayNearestPoint(cursorPoint)
-=======
       const display = screen.getDisplayNearestPoint(screen.getCursorScreenPoint())
->>>>>>> 2fad7c0f
       const workArea = display.workArea
 
       const centerX = workArea.x + (workArea.width - actionWindowWidth) / 2
