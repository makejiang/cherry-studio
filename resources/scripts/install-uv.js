--- conflicted
+++ resolved
@@ -2,13 +2,8 @@
 const path = require('path')
 const os = require('os')
 const { execSync } = require('child_process')
-<<<<<<< HEAD
-const tar = require('tar')
-=======
 const StreamZip = require('node-stream-zip')
->>>>>>> be152062
 const { downloadWithRedirects } = require('./download')
-const { StreamZipAsync } = require('node-stream-zip')
 
 // Base URL for downloading uv binaries
 const UV_RELEASE_BASE_URL = 'https://gitcode.com/CherryHQ/uv/releases/download'
@@ -70,38 +65,6 @@
 
     console.log(`Extracting ${packageName} to ${binDir}...`)
 
-<<<<<<< HEAD
-    // 根据文件扩展名选择解压方法
-    if (packageName.endsWith('.zip')) {
-      // 使用 node-stream-zip 处理 zip 文件
-      const zip = new StreamZipAsync(tempFilename)
-      zip.extract(null, binDir, (err) => {
-        if (err) {
-          throw new Error(`Failed to extract file: ${err}`)
-        }
-      })
-      fs.unlinkSync(tempFilename)
-      console.log(`Successfully installed uv ${version} for ${platform}-${arch}`)
-      return true
-    } else {
-      // tar.gz 文件的处理保持不变
-      await tar.x({
-        file: tempFilename,
-        cwd: tempdir,
-        z: true
-      })
-
-      // Move files using Node.js fs
-      const sourceDir = path.join(tempdir, packageName.split('.')[0])
-      const files = fs.readdirSync(sourceDir)
-      for (const file of files) {
-        const sourcePath = path.join(sourceDir, file)
-        const destPath = path.join(binDir, file)
-        fs.copyFileSync(sourcePath, destPath)
-        fs.unlinkSync(sourcePath)
-
-        // Set executable permissions for non-Windows platforms
-=======
     const zip = new StreamZip.async({ file: tempFilename })
 
     // Get all entries in the zip file
@@ -117,7 +80,6 @@
         console.log(`Extracting ${entry.name} -> ${filename}`)
         await zip.extract(entry.name, outputPath)
         // Make executable files executable on Unix-like systems
->>>>>>> be152062
         if (platform !== 'win32') {
           try {
             fs.chmodSync(outputPath, 0o755)
